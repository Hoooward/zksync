use num::BigUint;
use std::collections::{HashMap, HashSet};

use anyhow::Error;

use zksync_crypto::{params, params::NFT_STORAGE_ACCOUNT_ID, Fr};
use zksync_types::{
    helpers::reverse_updates,
    operations::{TransferOp, TransferToNewOp, ZkSyncOp},
    Account, AccountId, AccountMap, AccountTree, AccountUpdate, AccountUpdates, Address,
    BlockNumber, SignedZkSyncTx, TokenId, ZkSyncPriorityOp, ZkSyncTx, NFT,
};

use crate::handler::TxHandler;

#[derive(Debug)]
pub struct OpSuccess {
    pub fee: Option<CollectedFee>,
    pub updates: AccountUpdates,
    pub executed_op: ZkSyncOp,
}

#[derive(Debug, Clone)]
pub struct ZkSyncState {
    /// Accounts stored in a sparse Merkle tree
    balance_tree: AccountTree,

    account_id_by_address: HashMap<Address, AccountId>,
    /// NFTs created in l2
    pub nfts: HashMap<TokenId, NFT>,

    /// Current block number
    pub block_number: BlockNumber,

    next_free_id: AccountId,
}

#[derive(Debug, Clone)]
pub struct CollectedFee {
    pub token: TokenId,
    pub amount: BigUint,
}

/// Helper enum to unify Transfer / TransferToNew operations.
#[derive(Debug)]
pub enum TransferOutcome {
    Transfer(TransferOp),
    TransferToNew(TransferToNewOp),
}

#[derive(Debug, Clone)]
pub enum BalanceUpdate {
    Add(BigUint),
    Sub(BigUint),
}

impl TransferOutcome {
    pub fn into_franklin_op(self) -> ZkSyncOp {
        match self {
            Self::Transfer(transfer) => transfer.into(),
            Self::TransferToNew(transfer) => transfer.into(),
        }
    }
}

impl ZkSyncState {
    pub fn empty() -> Self {
        let tree_depth = params::account_tree_depth();
        let balance_tree = AccountTree::new(tree_depth);
        Self {
            balance_tree,
            block_number: BlockNumber(0),
            account_id_by_address: HashMap::new(),
            next_free_id: AccountId(0),
            nfts: HashMap::new(),
        }
    }

    pub fn from_acc_map(accounts: AccountMap, current_block: BlockNumber) -> Self {
        let mut empty = Self::empty();

        let mut next_free_id = 0;
        for account in &accounts {
            if account.0 != &NFT_STORAGE_ACCOUNT_ID {
                next_free_id = std::cmp::max(next_free_id, **account.0 + 1);
            }
        }
        empty.next_free_id = AccountId(next_free_id as u32);

        empty.block_number = current_block;
        for (id, account) in accounts {
            empty.insert_account(id, account);
        }
        empty
    }

    pub fn new(
        balance_tree: AccountTree,
        account_id_by_address: HashMap<Address, AccountId>,
        current_block: BlockNumber,
        nfts: HashMap<TokenId, NFT>,
    ) -> Self {
        let mut next_free_id = 0;
        for index in balance_tree.items.keys() {
            if *index != NFT_STORAGE_ACCOUNT_ID.0 as u64 {
                next_free_id = std::cmp::max(next_free_id, *index + 1);
            }
        }

        Self {
            balance_tree,
            block_number: current_block,
            account_id_by_address,
<<<<<<< HEAD
            next_free_id,
            nfts,
=======
            next_free_id: AccountId(next_free_id as u32),
>>>>>>> c0cbcc75
        }
    }

    pub fn get_accounts(&self) -> Vec<(u32, Account)> {
        self.balance_tree
            .items
            .iter()
            .filter_map(|a| {
                if a.1 == &Account::default() {
                    None
                } else {
                    Some((*a.0 as u32, a.1.clone()))
                }
            })
            .collect()
    }

    pub fn root_hash(&self) -> Fr {
        let start = std::time::Instant::now();
        let hash = self.balance_tree.root_hash();
        metrics::histogram!("root_hash", start.elapsed());
        hash
    }

    pub fn get_account(&self, account_id: AccountId) -> Option<Account> {
        let start = std::time::Instant::now();

        let mut account = self.balance_tree.get(*account_id).cloned();
        if account == Some(Account::default()) {
            account = None;
        }

        vlog::trace!(
            "Get account (id {}) execution time: {}ms",
            *account_id,
            start.elapsed().as_millis()
        );

        account
    }

    pub fn update_account(
        &mut self,
        account_id: AccountId,
        token: TokenId,
        update: BalanceUpdate,
        nonce_update: u32,
    ) -> (AccountId, AccountUpdate) {
        let mut account = self.get_account(account_id).unwrap();
        let old_balance = account.get_balance(token);

        match update {
            BalanceUpdate::Add(amount) => account.add_balance(token, &amount),
            BalanceUpdate::Sub(amount) => account.sub_balance(token, &amount),
        }

        let new_balance = account.get_balance(token);
        let old_nonce = account.nonce;
        *account.nonce += nonce_update;
        let new_nonce = account.nonce;
        self.insert_account(account_id, account);

        (
            account_id,
            AccountUpdate::UpdateBalance {
                balance_update: (token, old_balance, new_balance),
                old_nonce,
                new_nonce,
            },
        )
    }

    pub fn chunks_for_batch(&self, txs: &[SignedZkSyncTx]) -> usize {
        let mut new_addresses = HashSet::new();
        let mut total_chunks = 0;
        for signed_tx in txs {
            let tx = &signed_tx.tx;
            let tx_chunks = match tx {
                ZkSyncTx::Transfer(tx) => {
                    if self.get_account_by_address(&tx.to).is_some()
                        || new_addresses.contains(&tx.to)
                    {
                        TransferOp::CHUNKS
                    } else {
                        new_addresses.insert(&tx.to);

                        TransferToNewOp::CHUNKS
                    }
                }
                _ => tx.min_chunks(),
            };
            total_chunks += tx_chunks;
        }
        total_chunks
    }

    pub fn chunks_for_tx(&self, franklin_tx: &ZkSyncTx) -> usize {
        match franklin_tx {
            ZkSyncTx::Transfer(tx) => {
                if self.get_account_by_address(&tx.to).is_some() {
                    TransferOp::CHUNKS
                } else {
                    TransferToNewOp::CHUNKS
                }
            }
            _ => franklin_tx.min_chunks(),
        }
    }

    /// Priority op execution should not fail.
    pub fn execute_priority_op(&mut self, op: ZkSyncPriorityOp) -> OpSuccess {
        match op {
            ZkSyncPriorityOp::Deposit(op) => self
                .apply_tx(op)
                .expect("Priority operation execution failed"),
            ZkSyncPriorityOp::FullExit(op) => self
                .apply_tx(op)
                .expect("Priority operation execution failed"),
        }
    }

    /// Applies account updates.
    /// Assumes that all updates are correct, panics otherwise.
    pub fn apply_account_updates(&mut self, updates: AccountUpdates) {
        for (account_id, account_update) in updates {
            match account_update {
                AccountUpdate::Create { address, nonce } => {
                    assert!(self.get_account_by_address(&address).is_none());

                    let mut account = Account::default_with_address(&address);
                    account.nonce = nonce;
                    self.insert_account(account_id, account);
                }
                AccountUpdate::Delete { address, nonce } => {
                    let account = self
                        .get_account(account_id)
                        .expect("account to delete must exist");
                    assert_eq!(account.address, address);
                    assert_eq!(account.nonce, nonce);

                    self.remove_account(account_id);
                }
                AccountUpdate::UpdateBalance {
                    old_nonce,
                    new_nonce,
                    balance_update: (token_id, old_balance, new_balance),
                } => {
                    let mut account = self
                        .get_account(account_id)
                        .expect("account to update balance must exist");
                    assert_eq!(account.get_balance(token_id), old_balance);
                    assert_eq!(account.nonce, old_nonce);

                    account.set_balance(token_id, new_balance.clone());
                    account.nonce = new_nonce;
                    self.insert_account(account_id, account);
                }
                AccountUpdate::ChangePubKeyHash {
                    old_pub_key_hash,
                    new_pub_key_hash,
                    old_nonce,
                    new_nonce,
                } => {
                    let mut account = self
                        .get_account(account_id)
                        .expect("account to change pubkey must exist");
                    assert_eq!(account.pub_key_hash, old_pub_key_hash);
                    assert_eq!(account.nonce, old_nonce);

                    account.pub_key_hash = new_pub_key_hash;
                    account.nonce = new_nonce;
                    self.insert_account(account_id, account);
                }
                AccountUpdate::RemoveNFT { token } => {
                    self.nfts.remove(&token.id);
                }
                AccountUpdate::MintNFT { token } => {
                    self.nfts.insert(token.id, token);
                }
            }
        }
    }

    pub fn execute_txs_batch(&mut self, txs: &[SignedZkSyncTx]) -> Vec<Result<OpSuccess, Error>> {
        let mut successes = Vec::new();

        for (id, tx) in txs.iter().enumerate() {
            match self.execute_tx(tx.tx.clone()) {
                Ok(success) => {
                    successes.push(Ok(success));
                }
                Err(error) => {
                    // Restore the state that was observed before the batch execution.
                    successes.reverse();
                    for success in successes {
                        let mut updates = success
                            .expect("successes should not contain an error")
                            .updates;
                        reverse_updates(&mut updates);
                        self.apply_account_updates(updates);
                    }

                    // Create message for an error.
                    let error_msg = format!(
                        "Batch execution failed, since tx #{} of batch failed with a reason: {}",
                        id + 1,
                        error
                    );

                    // Create the same error for each transaction.
                    let errors = (0..txs.len())
                        .map(|_| Err(anyhow::format_err!("{}", error_msg)))
                        .collect();

                    // Stop execution and return an error.
                    return errors;
                }
            }
        }

        successes
    }

    pub fn execute_tx(&mut self, tx: ZkSyncTx) -> Result<OpSuccess, Error> {
        match tx {
            ZkSyncTx::Transfer(tx) => self.apply_tx(*tx),
            ZkSyncTx::Withdraw(tx) => self.apply_tx(*tx),
            ZkSyncTx::Close(tx) => self.apply_tx(*tx),
            ZkSyncTx::ChangePubKey(tx) => self.apply_tx(*tx),
            ZkSyncTx::ForcedExit(tx) => self.apply_tx(*tx),
            ZkSyncTx::Swap(tx) => self.apply_tx(*tx),
            ZkSyncTx::MintNFT(tx) => self.apply_tx(*tx),
        }
    }

    pub(crate) fn get_free_account_id(&self) -> AccountId {
        self.next_free_id
    }

    pub fn collect_fee(&mut self, fees: &[CollectedFee], fee_account: AccountId) -> AccountUpdates {
        let mut updates = Vec::new();

        let mut account = self.get_account(fee_account).unwrap_or_else(|| {
            panic!(
                "Fee account should be present in the account tree: {}",
                *fee_account
            )
        });

        for fee in fees {
            if fee.amount == BigUint::from(0u32) {
                continue;
            }

            let old_amount = account.get_balance(fee.token).clone();
            let nonce = account.nonce;
            account.add_balance(fee.token, &fee.amount);
            let new_amount = account.get_balance(fee.token).clone();

            updates.push((
                fee_account,
                AccountUpdate::UpdateBalance {
                    balance_update: (fee.token, old_amount, new_amount),
                    old_nonce: nonce,
                    new_nonce: nonce,
                },
            ));
        }

        self.insert_account(fee_account, account);

        updates
    }

    pub fn get_account_by_address(&self, address: &Address) -> Option<(AccountId, Account)> {
        let account_id = *self.account_id_by_address.get(address)?;
        Some((
            account_id,
            self.get_account(account_id)
                .expect("Failed to get account by cached pubkey"),
        ))
    }

    #[doc(hidden)] // Public for benches.
    pub fn insert_account(&mut self, id: AccountId, account: Account) {
        assert!(id == NFT_STORAGE_ACCOUNT_ID || id <= self.next_free_id);
        self.account_id_by_address.insert(account.address, id);
        self.balance_tree.insert(*id, account);
        if id == self.next_free_id {
            *self.next_free_id += 1;
        }
    }

    #[allow(dead_code)]
    pub(crate) fn remove_account(&mut self, id: AccountId) {
        assert_eq!(*id, *self.next_free_id - 1);

        if let Some(account) = self.get_account(id) {
            self.account_id_by_address.remove(&account.address);
            self.balance_tree.remove(*id);
            *self.next_free_id -= 1;
        }
    }

    /// Converts the `ZkSyncTx` object to a `ZkSyncOp`, without applying it.
    pub fn zksync_tx_to_zksync_op(&self, tx: ZkSyncTx) -> Result<ZkSyncOp, anyhow::Error> {
        match tx {
            ZkSyncTx::Transfer(tx) => self.create_op(*tx).map(TransferOutcome::into_franklin_op),
            ZkSyncTx::Withdraw(tx) => self.create_op(*tx).map(Into::into),
            ZkSyncTx::ChangePubKey(tx) => self.create_op(*tx).map(Into::into),
            ZkSyncTx::Close(_) => anyhow::bail!("Close op is disabled"),
            ZkSyncTx::ForcedExit(tx) => self.create_op(*tx).map(Into::into),
            ZkSyncTx::Swap(tx) => self.create_op(*tx).map(Into::into),
            ZkSyncTx::MintNFT(tx) => self.create_op(*tx).map(Into::into),
        }
    }

    /// Converts the `PriorityOp` object to a `ZkSyncOp`, without applying it.
    pub fn priority_op_to_zksync_op(&self, op: ZkSyncPriorityOp) -> ZkSyncOp {
        match op {
            ZkSyncPriorityOp::Deposit(op) => self.create_op(op).unwrap().into(),
            ZkSyncPriorityOp::FullExit(op) => self.create_op(op).unwrap().into(),
        }
    }

    #[cfg(test)]
    pub(crate) fn apply_updates(&mut self, updates: &[(AccountId, AccountUpdate)]) {
        for (account_id, update) in updates {
            match update {
                AccountUpdate::Create { address, nonce } => {
                    let (mut account, _) = Account::create_account(*account_id, *address);
                    account.nonce = *nonce;
                    self.insert_account(*account_id, account);
                }
                AccountUpdate::Delete { address, nonce } => {
                    let account = self
                        .get_account(*account_id)
                        .expect("account doesn't exist");
                    assert_eq!(&account.address, address);
                    assert_eq!(&account.nonce, nonce);
                    self.remove_account(*account_id)
                }
                AccountUpdate::UpdateBalance {
                    old_nonce,
                    new_nonce,
                    balance_update,
                } => {
                    let mut account = self
                        .get_account(*account_id)
                        .expect("account doesn't exist");

                    let (token_id, old_amount, new_amount) = balance_update;

                    assert_eq!(account.nonce, *old_nonce, "nonce mismatch");
                    assert_eq!(
                        &account.get_balance(*token_id),
                        old_amount,
                        "balance mismatch"
                    );
                    account.nonce = *new_nonce;
                    account.set_balance(*token_id, new_amount.clone());

                    self.insert_account(*account_id, account);
                }
                AccountUpdate::ChangePubKeyHash {
                    old_pub_key_hash,
                    new_pub_key_hash,
                    old_nonce,
                    new_nonce,
                } => {
                    let mut account = self
                        .get_account(*account_id)
                        .expect("account doesn't exist");

                    assert_eq!(
                        &account.pub_key_hash, old_pub_key_hash,
                        "pub_key_hash mismatch"
                    );
                    assert_eq!(&account.nonce, old_nonce, "nonce mismatch");

                    account.pub_key_hash = *new_pub_key_hash;
                    account.nonce = *new_nonce;

                    self.insert_account(*account_id, account);
                }
                AccountUpdate::MintNFT { token } => {
                    self.nfts.insert(token.id, token.clone());
                }
                AccountUpdate::RemoveNFT { token } => {
                    self.nfts.remove(&token.id);
                }
            }
        }
    }

    pub fn get_balance_tree(&self) -> AccountTree {
        self.balance_tree.clone()
    }

    pub fn get_account_addresses(&self) -> HashMap<Address, AccountId> {
        self.account_id_by_address.clone()
    }
}

#[cfg(test)]
mod tests {
    use super::*;
    use crate::tests::{AccountState::*, PlasmaTestBuilder};
    use zksync_crypto::rand::{Rng, SeedableRng, XorShiftRng};
    use zksync_types::{
        tx::{Transfer, Withdraw},
        Nonce,
    };

    /// Checks if execute_txs_batch fails if it doesn't have enough balance.
    #[test]
    fn execute_txs_batch_fail() {
        let mut tb = PlasmaTestBuilder::new();

        let (account_id, account, sk) = tb.add_account(Unlocked);
        tb.set_balance(account_id, TokenId(0), BigUint::from(99u32));

        let withdraw1 = Withdraw::new_signed(
            account_id,
            account.address,
            account.address,
            TokenId(0),
            BigUint::from(48u32),
            BigUint::from(2u32),
            account.nonce,
            Default::default(),
            &sk,
        )
        .unwrap();
        let withdraw2 = Withdraw::new_signed(
            account_id,
            account.address,
            account.address,
            TokenId(0),
            BigUint::from(47u32),
            BigUint::from(3u32),
            account.nonce + 1,
            Default::default(),
            &sk,
        )
        .unwrap();

        let signed_zk_sync_tx1 = SignedZkSyncTx {
            tx: ZkSyncTx::Withdraw(Box::new(withdraw1)),
            eth_sign_data: None,
        };
        let signed_zk_sync_tx2 = SignedZkSyncTx {
            tx: ZkSyncTx::Withdraw(Box::new(withdraw2)),
            eth_sign_data: None,
        };
        tb.test_txs_batch_fail(
            &[signed_zk_sync_tx1, signed_zk_sync_tx2],
            "Batch execution failed, since tx #2 of batch failed with a reason: Not enough balance",
        );
    }

    #[test]
    fn execute_txs_batch_fail_transfers() {
        let token_id = TokenId(0);
        let amount = BigUint::from(100u32);
        let fee = BigUint::from(10u32);

        let mut tb = PlasmaTestBuilder::new();

        let (account_id, account, sk) = tb.add_account(Unlocked);
        tb.set_balance(account_id, token_id, &amount + &fee);

        let new_address_1 = Address::random();
        let new_address_2 = Address::random();

        let transfer_1 = Transfer::new_signed(
            account_id,
            account.address,
            new_address_1,
            token_id,
            amount.clone(),
            fee.clone(),
            account.nonce,
            Default::default(),
            &sk,
        )
        .unwrap();

        let transfer_2 = Transfer::new_signed(
            account_id,
            account.address,
            new_address_2,
            token_id,
            amount,
            fee,
            account.nonce + 1,
            Default::default(),
            &sk,
        )
        .unwrap();

        let signed_zk_sync_tx1 = SignedZkSyncTx {
            tx: ZkSyncTx::Transfer(Box::new(transfer_1)),
            eth_sign_data: None,
        };
        let signed_zk_sync_tx2 = SignedZkSyncTx {
            tx: ZkSyncTx::Transfer(Box::new(transfer_2)),
            eth_sign_data: None,
        };
        tb.test_txs_batch_fail(
            &[signed_zk_sync_tx1, signed_zk_sync_tx2],
            "Batch execution failed, since tx #2 of batch failed with a reason: Not enough balance",
        );
    }

    /// Checks if execute_txs_batch executes normally with valid operations.
    #[test]
    fn execute_txs_batch_success() {
        let mut tb = PlasmaTestBuilder::new();

        let (account_id, account, sk) = tb.add_account(Unlocked);
        tb.set_balance(account_id, TokenId(0), BigUint::from(100u32));

        let withdraw1 = Withdraw::new_signed(
            account_id,
            account.address,
            account.address,
            TokenId(0),
            BigUint::from(48u32),
            BigUint::from(2u32),
            account.nonce,
            Default::default(),
            &sk,
        )
        .unwrap();
        let withdraw2 = Withdraw::new_signed(
            account_id,
            account.address,
            account.address,
            TokenId(0),
            BigUint::from(47u32),
            BigUint::from(3u32),
            account.nonce + 1,
            Default::default(),
            &sk,
        )
        .unwrap();

        let signed_zk_sync_tx1 = SignedZkSyncTx {
            tx: ZkSyncTx::Withdraw(Box::new(withdraw1)),
            eth_sign_data: None,
        };
        let signed_zk_sync_tx2 = SignedZkSyncTx {
            tx: ZkSyncTx::Withdraw(Box::new(withdraw2)),
            eth_sign_data: None,
        };
        let expected_updates = vec![
            (
                AccountId(0),
                AccountUpdate::UpdateBalance {
                    old_nonce: Nonce(0),
                    new_nonce: Nonce(1),
                    balance_update: (TokenId(0), 100u32.into(), 50u32.into()),
                },
            ),
            (
                AccountId(0),
                AccountUpdate::UpdateBalance {
                    old_nonce: Nonce(1),
                    new_nonce: Nonce(2),
                    balance_update: (TokenId(0), 50u32.into(), 0u32.into()),
                },
            ),
        ];
        tb.test_txs_batch_success(&[signed_zk_sync_tx1, signed_zk_sync_tx2], &expected_updates);
    }

    /// Checks if apply_account_updates panics if there is deletion of unexisting account in updates.
    #[test]
    #[should_panic(expected = "account to delete must exist")]
    fn delete_unexisting_account() {
        let mut rng = XorShiftRng::from_seed([1, 2, 3, 4]);
        let mut state = ZkSyncState::empty();
        let updates = vec![(
            AccountId(0),
            AccountUpdate::Delete {
                address: Address::from(rng.gen::<[u8; 20]>()),
                nonce: Nonce(0),
            },
        )];
        state.apply_account_updates(updates);
    }

    /// Checks if apply_account_updates panics if its updates have mismatched nonces.
    #[test]
    #[should_panic]
    fn mismatched_nonce() {
        let mut rng = XorShiftRng::from_seed([1, 2, 3, 4]);
        let mut state = ZkSyncState::empty();
        let address = Address::from(rng.gen::<[u8; 20]>());
        let updates = vec![
            (
                AccountId(0),
                AccountUpdate::Create {
                    address,
                    nonce: Nonce(0),
                },
            ),
            (
                AccountId(0),
                AccountUpdate::UpdateBalance {
                    old_nonce: Nonce(0),
                    new_nonce: Nonce(1),
                    balance_update: (TokenId(0), 0u32.into(), 100u32.into()),
                },
            ),
            (
                AccountId(0),
                AccountUpdate::UpdateBalance {
                    old_nonce: Nonce(0),
                    new_nonce: Nonce(1),
                    balance_update: (TokenId(0), 100u32.into(), 200u32.into()),
                },
            ),
        ];
        state.apply_account_updates(updates);
    }

    /// Checks if apply_account_updates panics if its updates have mismatched balances.
    #[test]
    #[should_panic]
    fn mismatched_old_balance() {
        let mut rng = XorShiftRng::from_seed([1, 2, 3, 4]);
        let mut state = ZkSyncState::empty();
        let address = Address::from(rng.gen::<[u8; 20]>());
        let updates = vec![
            (
                AccountId(0),
                AccountUpdate::Create {
                    address,
                    nonce: Nonce(0),
                },
            ),
            (
                AccountId(0),
                AccountUpdate::UpdateBalance {
                    old_nonce: Nonce(0),
                    new_nonce: Nonce(1),
                    balance_update: (TokenId(0), 0u32.into(), 100u32.into()),
                },
            ),
            (
                AccountId(0),
                AccountUpdate::UpdateBalance {
                    old_nonce: Nonce(1),
                    new_nonce: Nonce(2),
                    balance_update: (TokenId(0), 0u32.into(), 200u32.into()),
                },
            ),
        ];
        state.apply_account_updates(updates);
    }

    /// Checks if apply_account_updates panics if there are creations of two accounts with the same addresses in updates.
    #[test]
    #[should_panic(expected = "assertion failed: self.get_account_by_address(&address).is_none()")]
    fn create_two_accounts_with_same_addresses() {
        let mut rng = XorShiftRng::from_seed([1, 2, 3, 4]);
        let random_addresses = vec![
            Address::from(rng.gen::<[u8; 20]>()),
            Address::from(rng.gen::<[u8; 20]>()),
        ];
        let mut state = ZkSyncState::empty();
        let updates = vec![
            (
                AccountId(0),
                AccountUpdate::Create {
                    address: random_addresses[0],
                    nonce: Nonce(0),
                },
            ),
            (
                AccountId(1),
                AccountUpdate::Create {
                    address: random_addresses[0],
                    nonce: Nonce(0),
                },
            ),
        ];
        state.apply_account_updates(updates);
    }

    /// Checks if all types of updates apply properly in apply_account_updates.
    #[test]
    fn apply_account_updates_success() {
        let mut rng = XorShiftRng::from_seed([1, 2, 3, 4]);
        let token_id = TokenId(0);
        let random_addresses = vec![
            Address::from(rng.gen::<[u8; 20]>()),
            Address::from(rng.gen::<[u8; 20]>()),
        ];
        let mut state = ZkSyncState::empty();

        let updates = vec![
            (
                AccountId(0),
                AccountUpdate::Create {
                    address: random_addresses[0],
                    nonce: Nonce(0),
                },
            ),
            (
                AccountId(1),
                AccountUpdate::Create {
                    address: random_addresses[1],
                    nonce: Nonce(0),
                },
            ),
        ];
        state.apply_account_updates(updates);
        assert_eq!(
            state
                .get_account(AccountId(0))
                .unwrap()
                .get_balance(token_id),
            0u32.into()
        );
        assert_eq!(
            state
                .get_account(AccountId(1))
                .unwrap()
                .get_balance(token_id),
            0u32.into()
        );

        let updates = vec![(
            AccountId(0),
            AccountUpdate::UpdateBalance {
                old_nonce: Nonce(0),
                new_nonce: Nonce(1),
                balance_update: (token_id, 0u32.into(), 100u32.into()),
            },
        )];
        state.apply_account_updates(updates);
        assert_eq!(
            state
                .get_account(AccountId(0))
                .unwrap()
                .get_balance(token_id),
            100u32.into()
        );
        assert_eq!(
            state
                .get_account(AccountId(1))
                .unwrap()
                .get_balance(token_id),
            0u32.into()
        );

        let updates = vec![(
            AccountId(0),
            AccountUpdate::ChangePubKeyHash {
                old_pub_key_hash: state.get_account(AccountId(0)).unwrap().pub_key_hash,
                new_pub_key_hash: state.get_account(AccountId(1)).unwrap().pub_key_hash,
                old_nonce: Nonce(1),
                new_nonce: Nonce(2),
            },
        )];
        state.apply_account_updates(updates);
        assert_eq!(
            state.get_account(AccountId(0)).unwrap().pub_key_hash,
            state.get_account(AccountId(1)).unwrap().pub_key_hash
        );

        let updates = vec![(
            AccountId(1),
            AccountUpdate::Delete {
                address: random_addresses[1],
                nonce: Nonce(0),
            },
        )];
        state.apply_account_updates(updates);
        assert_eq!(state.get_account_by_address(&random_addresses[1]), None);
    }

    #[test]
    fn plasma_state_reversing_updates() {
        let mut rng = XorShiftRng::from_seed([1, 2, 3, 4]);

        let token_id = TokenId(10);

        let mut random_addresses = Vec::new();
        for _ in 0..20 {
            random_addresses.push(Address::from(rng.gen::<[u8; 20]>()));
        }

        // Create two accounts: 0, 1
        // Delete 1, update balance of 0, create account 1
        // Reverse updates

        let initial_plasma_state = ZkSyncState::from_acc_map(AccountMap::default(), BlockNumber(0));

        let updates = vec![
            (
                AccountId(0),
                AccountUpdate::Create {
                    address: random_addresses[0],
                    nonce: Nonce(0),
                },
            ),
            (
                AccountId(1),
                AccountUpdate::Create {
                    address: random_addresses[1],
                    nonce: Nonce(0),
                },
            ),
            (
                AccountId(1),
                AccountUpdate::Delete {
                    address: random_addresses[1],
                    nonce: Nonce(0),
                },
            ),
            (
                AccountId(0),
                AccountUpdate::UpdateBalance {
                    old_nonce: Nonce(0),
                    new_nonce: Nonce(1),
                    balance_update: (token_id, 0u32.into(), 256u32.into()),
                },
            ),
            (
                AccountId(1),
                AccountUpdate::Create {
                    address: random_addresses[2],
                    nonce: Nonce(0),
                },
            ),
        ];

        let plasma_state_updated = {
            let mut plasma_state = initial_plasma_state.clone();
            plasma_state.apply_account_updates(updates.clone());
            plasma_state
        };
        assert_eq!(
            plasma_state_updated
                .get_account(AccountId(0))
                .unwrap()
                .get_balance(token_id),
            256u32.into()
        );

        let plasma_state_updated_back = {
            let mut plasma_state = plasma_state_updated;
            let mut reversed_updates = updates;
            reverse_updates(&mut reversed_updates);
            plasma_state.apply_account_updates(reversed_updates);
            plasma_state
        };
        assert_eq!(
            plasma_state_updated_back.root_hash(),
            initial_plasma_state.root_hash()
        );
    }

    /// Checks if next_free_id field behaves as expected after some creations and deletions of accounts.
    #[test]
    fn test_next_free_id() {
        let mut rng = XorShiftRng::from_seed([1, 2, 3, 4]);

        let mut random_addresses = Vec::new();
        for _ in 0..10 {
            random_addresses.push(Address::from(rng.gen::<[u8; 20]>()));
        }

        let mut initial_plasma_state =
            ZkSyncState::from_acc_map(AccountMap::default(), BlockNumber(0));
        assert_eq!(*initial_plasma_state.next_free_id, 0);
        let updates = vec![
            (
                AccountId(0),
                AccountUpdate::Create {
                    address: random_addresses[0],
                    nonce: Nonce(0),
                },
            ),
            (
                AccountId(1),
                AccountUpdate::Create {
                    address: random_addresses[1],
                    nonce: Nonce(0),
                },
            ),
            (
                AccountId(1),
                AccountUpdate::Delete {
                    address: random_addresses[1],
                    nonce: Nonce(0),
                },
            ),
            (
                AccountId(0),
                AccountUpdate::Delete {
                    address: random_addresses[0],
                    nonce: Nonce(0),
                },
            ),
        ];
        let expected_ids = vec![1, 2, 1, 0];
        for (update, expected_id) in updates.iter().zip(expected_ids.iter()) {
            initial_plasma_state.apply_account_updates(vec![update.clone()]);
            assert_eq!(*initial_plasma_state.next_free_id, *expected_id);
        }
    }

    /// Checks if next_free_id is correct for state created from tree with gaps.
    #[test]
    fn from_tree_with_gaps() {
        let mut rng = XorShiftRng::from_seed([1, 2, 3, 4]);
        let mut random_addresses = Vec::new();
        for _ in 0..10 {
            random_addresses.push(Address::from(rng.gen::<[u8; 20]>()));
        }

        let tree_depth = params::account_tree_depth();
        let mut balance_tree = AccountTree::new(tree_depth);
        balance_tree.insert(0, Account::default_with_address(&random_addresses[0]));
        balance_tree.insert(1, Account::default_with_address(&random_addresses[1]));
        balance_tree.insert(3, Account::default_with_address(&random_addresses[2]));
        balance_tree.insert(8, Account::default_with_address(&random_addresses[3]));
        balance_tree.insert(9, Account::default_with_address(&random_addresses[4]));

        let mut account_id_by_address = HashMap::new();
        account_id_by_address.insert(random_addresses[0], AccountId(0));
        account_id_by_address.insert(random_addresses[1], AccountId(1));
        account_id_by_address.insert(random_addresses[2], AccountId(3));
        account_id_by_address.insert(random_addresses[3], AccountId(8));
        account_id_by_address.insert(random_addresses[4], AccountId(9));

        let state = ZkSyncState::new(
            balance_tree,
            account_id_by_address,
            BlockNumber(5),
            HashMap::new(),
        );
        assert_eq!(*state.next_free_id, 10);
    }

    /// Checks if insert_account panics if account has id greater that next_free_id.
    #[should_panic(
        expected = "assertion failed: id == NFT_STORAGE_ACCOUNT_ID || id <= self.next_free_id"
    )]
    #[test]
    fn insert_account_with_bigger_id() {
        let mut rng = XorShiftRng::from_seed([1, 2, 3, 4]);
        let mut random_addresses = Vec::new();
        for _ in 0..10 {
            random_addresses.push(Address::from(rng.gen::<[u8; 20]>()));
        }
        let mut account_map = AccountMap::default();
        account_map.insert(
            AccountId(0),
            Account::default_with_address(&random_addresses[1]),
        );
        account_map.insert(
            AccountId(1),
            Account::default_with_address(&random_addresses[0]),
        );
        let mut plasma_state = ZkSyncState::from_acc_map(account_map, BlockNumber(0));
        plasma_state.insert_account(
            AccountId(3),
            Account::default_with_address(&random_addresses[2]),
        );
    }

    /// Checks if remove_account panics if account is not last.
    #[should_panic(expected = "assertion failed: `(left == right)")]
    #[test]
    fn remove_not_last_account() {
        let mut rng = XorShiftRng::from_seed([1, 2, 3, 4]);
        let mut random_addresses = Vec::new();
        for _ in 0..10 {
            random_addresses.push(Address::from(rng.gen::<[u8; 20]>()));
        }
        let mut plasma_state = ZkSyncState::from_acc_map(AccountMap::default(), BlockNumber(0));

        plasma_state.insert_account(
            AccountId(0),
            Account::default_with_address(&random_addresses[0]),
        );
        plasma_state.insert_account(
            AccountId(1),
            Account::default_with_address(&random_addresses[1]),
        );
        plasma_state.insert_account(
            AccountId(2),
            Account::default_with_address(&random_addresses[2]),
        );

        plasma_state.remove_account(AccountId(1));
    }

    /// Checks if from_acc_map works with unsorted accounts.
    #[test]
    fn test_from_acc_map() {
        let mut rng = XorShiftRng::from_seed([1, 2, 3, 4]);
        let mut random_addresses = Vec::new();
        for _ in 0..10 {
            random_addresses.push(Address::from(rng.gen::<[u8; 20]>()));
        }
        let mut account_map = AccountMap::default();
        account_map.insert(
            AccountId(5),
            Account::default_with_address(&random_addresses[0]),
        );
        account_map.insert(
            AccountId(0),
            Account::default_with_address(&random_addresses[1]),
        );
        account_map.insert(
            AccountId(2),
            Account::default_with_address(&random_addresses[2]),
        );
        let plasma_state = ZkSyncState::from_acc_map(account_map, BlockNumber(0));
        assert_eq!(*plasma_state.next_free_id, 6);
    }
}<|MERGE_RESOLUTION|>--- conflicted
+++ resolved
@@ -111,12 +111,8 @@
             balance_tree,
             block_number: current_block,
             account_id_by_address,
-<<<<<<< HEAD
-            next_free_id,
             nfts,
-=======
             next_free_id: AccountId(next_free_id as u32),
->>>>>>> c0cbcc75
         }
     }
 
