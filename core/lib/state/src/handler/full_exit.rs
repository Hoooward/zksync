--- conflicted
+++ resolved
@@ -8,11 +8,8 @@
     handler::TxHandler,
     state::{CollectedFee, OpSuccess, ZkSyncState},
 };
-<<<<<<< HEAD
+use std::convert::Infallible;
 use zksync_crypto::params::MIN_NFT_TOKEN_ID;
-=======
-use std::convert::Infallible;
->>>>>>> 77e6913c
 
 impl TxHandler<FullExit> for ZkSyncState {
     type Op = FullExitOp;
