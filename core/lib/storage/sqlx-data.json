--- conflicted
+++ resolved
@@ -2781,57 +2781,6 @@
       "nullable": []
     }
   },
-<<<<<<< HEAD
-  "ab8774812664b1c1d4207e7fcd5e04a078293d295c469f043e5bc4933c0c2944": {
-    "query": "SELECT * FROM aggregate_operations\n            WHERE NOT EXISTS (SELECT * FROM eth_aggregated_ops_binding WHERE op_id = aggregate_operations.id)\n            ORDER BY id ASC",
-    "describe": {
-      "columns": [
-        {
-          "ordinal": 0,
-          "name": "id",
-          "type_info": "Int8"
-        },
-        {
-          "ordinal": 1,
-          "name": "action_type",
-          "type_info": "Text"
-        },
-        {
-          "ordinal": 2,
-          "name": "arguments",
-          "type_info": "Jsonb"
-        },
-        {
-          "ordinal": 3,
-          "name": "from_block",
-          "type_info": "Int8"
-        },
-        {
-          "ordinal": 4,
-          "name": "to_block",
-          "type_info": "Int8"
-        },
-        {
-          "ordinal": 5,
-          "name": "created_at",
-          "type_info": "Timestamptz"
-        }
-      ],
-      "parameters": {
-        "Left": []
-      },
-      "nullable": [
-        false,
-        false,
-        false,
-        false,
-        false,
-        false
-      ]
-    }
-  },
-=======
->>>>>>> 3c3dfc8f
   "b1c528c67d3c2ecea86e3ba1b2407cb4ee72149d66be0498be1c1162917c065d": {
     "query": "INSERT INTO block_witness (block, witness)\n            VALUES ($1, $2)\n            ON CONFLICT (block)\n            DO NOTHING",
     "describe": {
