--- conflicted
+++ resolved
@@ -14,16 +14,9 @@
         Address::random(),
         0,
         500u32.into(),
-<<<<<<< HEAD
         0u32.into(),
         0,
-        0,
-        u32::MAX,
-=======
-        20u32.into(),
-        11,
         Default::default(),
->>>>>>> 30cf7617
         None,
     )
 }
