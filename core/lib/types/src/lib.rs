//! zkSync types: essential type definitions for zkSync network.
//!
//! `zksync_types` is a crate containing essential zkSync network types, such as transactions, operations and
//! blockchain primitives.
//!
//! zkSync operations are split into the following categories:
//!
//! - **transactions**: operations of zkSync network existing purely in the L2.
//!   Currently includes [`Transfer`], [`Withdraw`], [`ChangePubKey`] and [`ForcedExit`].
//!   All the transactions form an enum named [`ZkSyncTx`].
//! - **priority operations**: operations of zkSync network which are triggered by
//!   invoking the zkSync smart contract method in L1. These operations are disovered by
//!   the zkSync server and included into the block just like L2 transactions.
//!   Currently includes [`Deposit`] and [`FullExit`].
//!   All the priority operations form an enum named [`ZkSyncPriorityOp`].
//! - **operations**: a superset of [`ZkSyncTx`] and [`ZkSyncPriorityOp`]
//!   All the operations are included into an enum named [`ZkSyncOp`]. This enum contains
//!   all the items that can be included into the block, together with meta-information
//!   about each transaction.
//!   Main difference of operation from transaction/priority operation is that it can form
//!   public data required for the committing the block on the L1.
//!
//! [`Transfer`]: ./tx/struct.Transfer.html
//! [`Withdraw`]: ./tx/struct.Withdraw.html
//! [`ChangePubKey`]: ./tx/struct.ChangePubKey.html
//! [`ForcedExit`]: ./tx/struct.ForcedExit.html
//! [`ZkSyncTx`]: ./tx/enum.ZkSyncTx.html
//! [`Deposit`]: ./priority_ops/struct.Deposit.html
//! [`FullExit`]: ./priority_ops/struct.FullExit.html
//! [`ZkSyncPriorityOp`]: ./priority_ops/enum.ZkSyncPriorityOp.html
//! [`ZkSyncOp`]: ./operations/enum.ZkSyncOp.html
//!
//! Aside from transactions, this crate provides definitions for other zkSync network items, such as
//! [`Block`] and [`Account`].
//!
//! [`Block`]: ./block/struct.Block.html
//! [`Account`]: ./account/struct.Account.html

pub mod account;
pub mod aggregated_operations;
pub mod block;
pub mod config;
pub mod ethereum;
pub mod fee;
pub mod forced_exit_requests;
pub mod gas_counter;
pub mod helpers;
pub mod mempool;
pub mod network;
pub mod operations;
pub mod priority_ops;
pub mod prover;
pub mod tokens;
pub mod tx;
mod utils;

#[cfg(test)]
mod tests;

pub use self::account::{Account, AccountUpdate, PubKeyHash};
pub use self::block::{ExecutedOperations, ExecutedPriorityOp, ExecutedTx};
pub use self::fee::{BatchFee, Fee, OutputFeeType};
pub use self::operations::{
<<<<<<< HEAD
    ChangePubKeyOp, DepositOp, ForcedExitOp, FullExitOp, MintNFTOp, TransferOp, TransferToNewOp,
    WithdrawOp, ZkSyncOp,
};
pub use self::priority_ops::{Deposit, FullExit, PriorityOp, ZkSyncPriorityOp};
pub use self::tokens::{NewTokenEvent, Token, TokenInfo, TokenLike, TokenPrice, TxFeeTypes, NFT};
pub use self::tx::{ForcedExit, MintNFT, SignedZkSyncTx, Transfer, Withdraw, ZkSyncTx};
=======
    ChangePubKeyOp, DepositOp, ForcedExitOp, FullExitOp, SwapOp, TransferOp, TransferToNewOp,
    WithdrawOp, ZkSyncOp,
};
pub use self::priority_ops::{Deposit, FullExit, PriorityOp, ZkSyncPriorityOp};
pub use self::tokens::{NewTokenEvent, Token, TokenInfo, TokenLike, TokenPrice, TxFeeTypes};
pub use self::tx::{ForcedExit, Order, SignedZkSyncTx, Swap, Transfer, Withdraw, ZkSyncTx};
>>>>>>> 3871fb1e

#[doc(hidden)]
pub use self::{operations::CloseOp, tx::Close};

pub use zksync_basic_types::*;

pub type AccountMap = zksync_crypto::fnv::FnvHashMap<AccountId, Account>;
pub type AccountUpdates = Vec<(AccountId, AccountUpdate)>;
pub type AccountTree = SparseMerkleTree<Account, Fr, RescueHasher<Engine>>;
pub type SerialId = u64;

use crate::block::Block;
pub use zksync_crypto::{
    merkle_tree::{RescueHasher, SparseMerkleTree},
    Engine, Fr,
};

use serde::{Deserialize, Serialize};
use zksync_crypto::proof::SingleProof;

#[derive(Clone, Serialize, Deserialize)]
#[serde(tag = "type")]
pub enum Action {
    Commit,
    Verify { proof: Box<SingleProof> },
}

impl Action {
    pub fn get_type(&self) -> ActionType {
        match self {
            Action::Commit => ActionType::COMMIT,
            Action::Verify { .. } => ActionType::VERIFY,
        }
    }
}

impl std::string::ToString for Action {
    fn to_string(&self) -> String {
        self.get_type().to_string()
    }
}

impl std::fmt::Debug for Action {
    fn fmt(&self, f: &mut std::fmt::Formatter<'_>) -> std::fmt::Result {
        write!(f, "{:?}", self.to_string())
    }
}

#[derive(Debug, Clone, Serialize, Deserialize)]
pub struct Operation {
    pub id: Option<i64>,
    pub action: Action,
    pub block: Block,
}

#[derive(Debug, PartialEq, Eq, PartialOrd, Ord, Clone, Copy, Serialize, Deserialize)]
pub enum ActionType {
    COMMIT,
    VERIFY,
}

impl std::string::ToString for ActionType {
    fn to_string(&self) -> String {
        match self {
            ActionType::COMMIT => "COMMIT".to_owned(),
            ActionType::VERIFY => "VERIFY".to_owned(),
        }
    }
}

impl std::str::FromStr for ActionType {
    type Err = String;

    fn from_str(s: &str) -> Result<Self, Self::Err> {
        match s {
            "COMMIT" => Ok(Self::COMMIT),
            "VERIFY" => Ok(Self::VERIFY),
            _ => Err("Should be either: COMMIT or VERIFY".to_owned()),
        }
    }
}<|MERGE_RESOLUTION|>--- conflicted
+++ resolved
@@ -61,21 +61,14 @@
 pub use self::block::{ExecutedOperations, ExecutedPriorityOp, ExecutedTx};
 pub use self::fee::{BatchFee, Fee, OutputFeeType};
 pub use self::operations::{
-<<<<<<< HEAD
-    ChangePubKeyOp, DepositOp, ForcedExitOp, FullExitOp, MintNFTOp, TransferOp, TransferToNewOp,
-    WithdrawOp, ZkSyncOp,
+    ChangePubKeyOp, DepositOp, ForcedExitOp, FullExitOp, MintNFTOp, SwapOp, TransferOp,
+    TransferToNewOp, WithdrawOp, ZkSyncOp,
 };
 pub use self::priority_ops::{Deposit, FullExit, PriorityOp, ZkSyncPriorityOp};
 pub use self::tokens::{NewTokenEvent, Token, TokenInfo, TokenLike, TokenPrice, TxFeeTypes, NFT};
-pub use self::tx::{ForcedExit, MintNFT, SignedZkSyncTx, Transfer, Withdraw, ZkSyncTx};
-=======
-    ChangePubKeyOp, DepositOp, ForcedExitOp, FullExitOp, SwapOp, TransferOp, TransferToNewOp,
-    WithdrawOp, ZkSyncOp,
+pub use self::tx::{
+    ForcedExit, MintNFT, Order, SignedZkSyncTx, Swap, Transfer, Withdraw, ZkSyncTx,
 };
-pub use self::priority_ops::{Deposit, FullExit, PriorityOp, ZkSyncPriorityOp};
-pub use self::tokens::{NewTokenEvent, Token, TokenInfo, TokenLike, TokenPrice, TxFeeTypes};
-pub use self::tx::{ForcedExit, Order, SignedZkSyncTx, Swap, Transfer, Withdraw, ZkSyncTx};
->>>>>>> 3871fb1e
 
 #[doc(hidden)]
 pub use self::{operations::CloseOp, tx::Close};
