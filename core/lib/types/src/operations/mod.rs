//! Set of all the operations supported by the zkSync network.

use super::ZkSyncTx;
use crate::ZkSyncPriorityOp;
use anyhow::format_err;
use serde::{Deserialize, Serialize};
use zksync_basic_types::AccountId;
use zksync_crypto::params::CHUNK_BYTES;

mod change_pubkey_op;
mod close_op;
mod deposit_op;
mod forced_exit;
mod full_exit_op;
mod mint_nft_op;
mod noop_op;
mod swap_op;
mod transfer_op;
mod transfer_to_new_op;
mod withdraw_op;

#[doc(hidden)]
pub use self::close_op::CloseOp;
pub use self::{
    change_pubkey_op::ChangePubKeyOp, deposit_op::DepositOp, forced_exit::ForcedExitOp,
<<<<<<< HEAD
    full_exit_op::FullExitOp, mint_nft_op::MintNFTOp, noop_op::NoopOp, transfer_op::TransferOp,
=======
    full_exit_op::FullExitOp, noop_op::NoopOp, swap_op::SwapOp, transfer_op::TransferOp,
>>>>>>> 3871fb1e
    transfer_to_new_op::TransferToNewOp, withdraw_op::WithdrawOp,
};

/// zkSync network operation.
#[derive(Debug, Clone, Serialize, Deserialize)]
#[serde(tag = "type")]
pub enum ZkSyncOp {
    Deposit(Box<DepositOp>),
    Transfer(Box<TransferOp>),
    /// Transfer to new operation is represented by `Transfer` transaction,
    /// same as `Transfer` operation. The difference is that for `TransferToNew` operation
    /// recipient account doesn't exist and has to be created.
    TransferToNew(Box<TransferToNewOp>),
    Withdraw(Box<WithdrawOp>),
    #[doc(hidden)]
    Close(Box<CloseOp>),
    FullExit(Box<FullExitOp>),
    ChangePubKeyOffchain(Box<ChangePubKeyOp>),
    ForcedExit(Box<ForcedExitOp>),
    MintNFTOp(Box<MintNFTOp>),
    /// `NoOp` operation cannot be directly created, but it's used to fill the block capacity.
    Noop(NoopOp),
    Swap(Box<SwapOp>),
}

impl ZkSyncOp {
    /// Returns the number of block chunks required for the operation.
    pub fn chunks(&self) -> usize {
        match self {
            ZkSyncOp::Noop(_) => NoopOp::CHUNKS,
            ZkSyncOp::Deposit(_) => DepositOp::CHUNKS,
            ZkSyncOp::TransferToNew(_) => TransferToNewOp::CHUNKS,
            ZkSyncOp::Withdraw(_) => WithdrawOp::CHUNKS,
            ZkSyncOp::Close(_) => CloseOp::CHUNKS,
            ZkSyncOp::Transfer(_) => TransferOp::CHUNKS,
            ZkSyncOp::FullExit(_) => FullExitOp::CHUNKS,
            ZkSyncOp::ChangePubKeyOffchain(_) => ChangePubKeyOp::CHUNKS,
            ZkSyncOp::ForcedExit(_) => ForcedExitOp::CHUNKS,
<<<<<<< HEAD
            ZkSyncOp::MintNFTOp(_) => MintNFTOp::CHUNKS,
=======
            ZkSyncOp::Swap(_) => SwapOp::CHUNKS,
>>>>>>> 3871fb1e
        }
    }

    /// Returns the public data required for the Ethereum smart contract to commit the operation.
    pub fn public_data(&self) -> Vec<u8> {
        match self {
            ZkSyncOp::Noop(op) => op.get_public_data(),
            ZkSyncOp::Deposit(op) => op.get_public_data(),
            ZkSyncOp::TransferToNew(op) => op.get_public_data(),
            ZkSyncOp::Withdraw(op) => op.get_public_data(),
            ZkSyncOp::Close(op) => op.get_public_data(),
            ZkSyncOp::Transfer(op) => op.get_public_data(),
            ZkSyncOp::FullExit(op) => op.get_public_data(),
            ZkSyncOp::ChangePubKeyOffchain(op) => op.get_public_data(),
            ZkSyncOp::ForcedExit(op) => op.get_public_data(),
<<<<<<< HEAD
            ZkSyncOp::MintNFTOp(op) => op.get_public_data(),
=======
            ZkSyncOp::Swap(op) => op.get_public_data(),
>>>>>>> 3871fb1e
        }
    }

    /// Gets the witness required for the Ethereum smart contract.
    /// Unlike public data, some operations may not have a witness.
    ///
    /// Operations that have witness data:
    ///
    /// - `ChangePubKey`;
    pub fn eth_witness(&self) -> Option<Vec<u8>> {
        match self {
            ZkSyncOp::ChangePubKeyOffchain(op) => Some(op.get_eth_witness()),
            _ => None,
        }
    }

    /// Returns eth_witness data and data_size for operation, if any.
    ///
    /// Operations that have withdrawal data:
    ///
    /// - `Withdraw`;
    /// - `FullExit`;
    /// - `ForcedExit`.
    pub fn withdrawal_data(&self) -> Option<Vec<u8>> {
        match self {
            ZkSyncOp::Withdraw(op) => Some(op.get_withdrawal_data()),
            ZkSyncOp::FullExit(op) => Some(op.get_withdrawal_data()),
            ZkSyncOp::ForcedExit(op) => Some(op.get_withdrawal_data()),
            _ => None,
        }
    }

    /// Attempts to restore the operation from the public data committed on the Ethereum smart contract.
    pub fn from_public_data(bytes: &[u8]) -> Result<Self, anyhow::Error> {
        let op_type: u8 = *bytes.first().ok_or_else(|| format_err!("Empty pubdata"))?;
        match op_type {
            NoopOp::OP_CODE => Ok(ZkSyncOp::Noop(NoopOp::from_public_data(&bytes)?)),
            DepositOp::OP_CODE => Ok(ZkSyncOp::Deposit(Box::new(DepositOp::from_public_data(
                &bytes,
            )?))),
            TransferToNewOp::OP_CODE => Ok(ZkSyncOp::TransferToNew(Box::new(
                TransferToNewOp::from_public_data(&bytes)?,
            ))),
            WithdrawOp::OP_CODE => Ok(ZkSyncOp::Withdraw(Box::new(WithdrawOp::from_public_data(
                &bytes,
            )?))),
            CloseOp::OP_CODE => Ok(ZkSyncOp::Close(Box::new(CloseOp::from_public_data(
                &bytes,
            )?))),
            TransferOp::OP_CODE => Ok(ZkSyncOp::Transfer(Box::new(TransferOp::from_public_data(
                &bytes,
            )?))),
            FullExitOp::OP_CODE => Ok(ZkSyncOp::FullExit(Box::new(FullExitOp::from_public_data(
                &bytes,
            )?))),
            ChangePubKeyOp::OP_CODE => Ok(ZkSyncOp::ChangePubKeyOffchain(Box::new(
                ChangePubKeyOp::from_public_data(&bytes)?,
            ))),
            ForcedExitOp::OP_CODE => Ok(ZkSyncOp::ForcedExit(Box::new(
                ForcedExitOp::from_public_data(&bytes)?,
            ))),
<<<<<<< HEAD
            MintNFTOp::OP_CODE => Ok(ZkSyncOp::MintNFTOp(Box::new(MintNFTOp::from_public_data(
                &bytes,
            )?))),
=======
            SwapOp::OP_CODE => Ok(ZkSyncOp::Swap(Box::new(SwapOp::from_public_data(&bytes)?))),
>>>>>>> 3871fb1e
            _ => Err(format_err!("Wrong operation type: {}", &op_type)),
        }
    }

    /// Returns the expected number of chunks for a certain type of operation.
    pub fn public_data_length(op_type: u8) -> Result<usize, anyhow::Error> {
        match op_type {
            NoopOp::OP_CODE => Ok(NoopOp::CHUNKS),
            DepositOp::OP_CODE => Ok(DepositOp::CHUNKS),
            TransferToNewOp::OP_CODE => Ok(TransferToNewOp::CHUNKS),
            WithdrawOp::OP_CODE => Ok(WithdrawOp::CHUNKS),
            CloseOp::OP_CODE => Ok(CloseOp::CHUNKS),
            TransferOp::OP_CODE => Ok(TransferOp::CHUNKS),
            FullExitOp::OP_CODE => Ok(FullExitOp::CHUNKS),
            ChangePubKeyOp::OP_CODE => Ok(ChangePubKeyOp::CHUNKS),
            ForcedExitOp::OP_CODE => Ok(ForcedExitOp::CHUNKS),
<<<<<<< HEAD
            MintNFTOp::OP_CODE => Ok(MintNFTOp::CHUNKS),
=======
            SwapOp::OP_CODE => Ok(SwapOp::CHUNKS),
>>>>>>> 3871fb1e
            _ => Err(format_err!("Wrong operation type: {}", &op_type)),
        }
        .map(|chunks| chunks * CHUNK_BYTES)
    }

    /// Attempts to interpret the operation as the L2 transaction.
    pub fn try_get_tx(&self) -> Result<ZkSyncTx, anyhow::Error> {
        match self {
            ZkSyncOp::Transfer(op) => Ok(ZkSyncTx::Transfer(Box::new(op.tx.clone()))),
            ZkSyncOp::TransferToNew(op) => Ok(ZkSyncTx::Transfer(Box::new(op.tx.clone()))),
            ZkSyncOp::Withdraw(op) => Ok(ZkSyncTx::Withdraw(Box::new(op.tx.clone()))),
            ZkSyncOp::Close(op) => Ok(ZkSyncTx::Close(Box::new(op.tx.clone()))),
            ZkSyncOp::ChangePubKeyOffchain(op) => {
                Ok(ZkSyncTx::ChangePubKey(Box::new(op.tx.clone())))
            }
            ZkSyncOp::ForcedExit(op) => Ok(ZkSyncTx::ForcedExit(Box::new(op.tx.clone()))),
            ZkSyncOp::Swap(op) => Ok(ZkSyncTx::Swap(Box::new(op.tx.clone()))),
            _ => Err(format_err!("Wrong tx type")),
        }
    }

    /// Attempts to interpret the operation as the L1 priority operation.
    pub fn try_get_priority_op(&self) -> Result<ZkSyncPriorityOp, anyhow::Error> {
        match self {
            ZkSyncOp::Deposit(op) => Ok(ZkSyncPriorityOp::Deposit(op.priority_op.clone())),
            ZkSyncOp::FullExit(op) => Ok(ZkSyncPriorityOp::FullExit(op.priority_op.clone())),
            _ => Err(format_err!("Wrong operation type")),
        }
    }

    /// Returns the list of account IDs affected by this operation.
    pub fn get_updated_account_ids(&self) -> Vec<AccountId> {
        match self {
            ZkSyncOp::Noop(op) => op.get_updated_account_ids(),
            ZkSyncOp::Deposit(op) => op.get_updated_account_ids(),
            ZkSyncOp::TransferToNew(op) => op.get_updated_account_ids(),
            ZkSyncOp::Withdraw(op) => op.get_updated_account_ids(),
            ZkSyncOp::Close(op) => op.get_updated_account_ids(),
            ZkSyncOp::Transfer(op) => op.get_updated_account_ids(),
            ZkSyncOp::FullExit(op) => op.get_updated_account_ids(),
            ZkSyncOp::ChangePubKeyOffchain(op) => op.get_updated_account_ids(),
            ZkSyncOp::ForcedExit(op) => op.get_updated_account_ids(),
<<<<<<< HEAD
            ZkSyncOp::MintNFTOp(op) => op.get_updated_account_ids(),
=======
            ZkSyncOp::Swap(op) => op.get_updated_account_ids(),
>>>>>>> 3871fb1e
        }
    }

    pub fn is_onchain_operation(&self) -> bool {
        matches!(
            self,
            &ZkSyncOp::Deposit(_)
                | &ZkSyncOp::Withdraw(_)
                | &ZkSyncOp::FullExit(_)
                | &ZkSyncOp::ChangePubKeyOffchain(_)
                | &ZkSyncOp::ForcedExit(_)
        )
    }

    pub fn is_processable_onchain_operation(&self) -> bool {
        matches!(
            self,
            &ZkSyncOp::Withdraw(_) | &ZkSyncOp::FullExit(_) | &ZkSyncOp::ForcedExit(_)
        )
    }

    pub fn is_priority_op(&self) -> bool {
        matches!(self, &ZkSyncOp::Deposit(_) | &ZkSyncOp::FullExit(_))
    }
}

impl From<NoopOp> for ZkSyncOp {
    fn from(op: NoopOp) -> Self {
        Self::Noop(op)
    }
}

impl From<DepositOp> for ZkSyncOp {
    fn from(op: DepositOp) -> Self {
        Self::Deposit(Box::new(op))
    }
}

impl From<TransferToNewOp> for ZkSyncOp {
    fn from(op: TransferToNewOp) -> Self {
        Self::TransferToNew(Box::new(op))
    }
}

impl From<WithdrawOp> for ZkSyncOp {
    fn from(op: WithdrawOp) -> Self {
        Self::Withdraw(Box::new(op))
    }
}

impl From<CloseOp> for ZkSyncOp {
    fn from(op: CloseOp) -> Self {
        Self::Close(Box::new(op))
    }
}

impl From<TransferOp> for ZkSyncOp {
    fn from(op: TransferOp) -> Self {
        Self::Transfer(Box::new(op))
    }
}

impl From<FullExitOp> for ZkSyncOp {
    fn from(op: FullExitOp) -> Self {
        Self::FullExit(Box::new(op))
    }
}

impl From<ChangePubKeyOp> for ZkSyncOp {
    fn from(op: ChangePubKeyOp) -> Self {
        Self::ChangePubKeyOffchain(Box::new(op))
    }
}

impl From<ForcedExitOp> for ZkSyncOp {
    fn from(op: ForcedExitOp) -> Self {
        Self::ForcedExit(Box::new(op))
    }
}

<<<<<<< HEAD
impl From<MintNFTOp> for ZkSyncOp {
    fn from(op: MintNFTOp) -> Self {
        Self::MintNFTOp(Box::new(op))
=======
impl From<SwapOp> for ZkSyncOp {
    fn from(op: SwapOp) -> Self {
        Self::Swap(Box::new(op))
>>>>>>> 3871fb1e
    }
}<|MERGE_RESOLUTION|>--- conflicted
+++ resolved
@@ -23,12 +23,8 @@
 pub use self::close_op::CloseOp;
 pub use self::{
     change_pubkey_op::ChangePubKeyOp, deposit_op::DepositOp, forced_exit::ForcedExitOp,
-<<<<<<< HEAD
-    full_exit_op::FullExitOp, mint_nft_op::MintNFTOp, noop_op::NoopOp, transfer_op::TransferOp,
-=======
-    full_exit_op::FullExitOp, noop_op::NoopOp, swap_op::SwapOp, transfer_op::TransferOp,
->>>>>>> 3871fb1e
-    transfer_to_new_op::TransferToNewOp, withdraw_op::WithdrawOp,
+    full_exit_op::FullExitOp, mint_nft_op::MintNFTOp, noop_op::NoopOp, swap_op::SwapOp,
+    transfer_op::TransferOp, transfer_to_new_op::TransferToNewOp, withdraw_op::WithdrawOp,
 };
 
 /// zkSync network operation.
@@ -66,11 +62,8 @@
             ZkSyncOp::FullExit(_) => FullExitOp::CHUNKS,
             ZkSyncOp::ChangePubKeyOffchain(_) => ChangePubKeyOp::CHUNKS,
             ZkSyncOp::ForcedExit(_) => ForcedExitOp::CHUNKS,
-<<<<<<< HEAD
+            ZkSyncOp::Swap(_) => SwapOp::CHUNKS,
             ZkSyncOp::MintNFTOp(_) => MintNFTOp::CHUNKS,
-=======
-            ZkSyncOp::Swap(_) => SwapOp::CHUNKS,
->>>>>>> 3871fb1e
         }
     }
 
@@ -86,11 +79,8 @@
             ZkSyncOp::FullExit(op) => op.get_public_data(),
             ZkSyncOp::ChangePubKeyOffchain(op) => op.get_public_data(),
             ZkSyncOp::ForcedExit(op) => op.get_public_data(),
-<<<<<<< HEAD
+            ZkSyncOp::Swap(op) => op.get_public_data(),
             ZkSyncOp::MintNFTOp(op) => op.get_public_data(),
-=======
-            ZkSyncOp::Swap(op) => op.get_public_data(),
->>>>>>> 3871fb1e
         }
     }
 
@@ -152,13 +142,10 @@
             ForcedExitOp::OP_CODE => Ok(ZkSyncOp::ForcedExit(Box::new(
                 ForcedExitOp::from_public_data(&bytes)?,
             ))),
-<<<<<<< HEAD
+            SwapOp::OP_CODE => Ok(ZkSyncOp::Swap(Box::new(SwapOp::from_public_data(&bytes)?))),
             MintNFTOp::OP_CODE => Ok(ZkSyncOp::MintNFTOp(Box::new(MintNFTOp::from_public_data(
                 &bytes,
             )?))),
-=======
-            SwapOp::OP_CODE => Ok(ZkSyncOp::Swap(Box::new(SwapOp::from_public_data(&bytes)?))),
->>>>>>> 3871fb1e
             _ => Err(format_err!("Wrong operation type: {}", &op_type)),
         }
     }
@@ -175,11 +162,8 @@
             FullExitOp::OP_CODE => Ok(FullExitOp::CHUNKS),
             ChangePubKeyOp::OP_CODE => Ok(ChangePubKeyOp::CHUNKS),
             ForcedExitOp::OP_CODE => Ok(ForcedExitOp::CHUNKS),
-<<<<<<< HEAD
+            SwapOp::OP_CODE => Ok(SwapOp::CHUNKS),
             MintNFTOp::OP_CODE => Ok(MintNFTOp::CHUNKS),
-=======
-            SwapOp::OP_CODE => Ok(SwapOp::CHUNKS),
->>>>>>> 3871fb1e
             _ => Err(format_err!("Wrong operation type: {}", &op_type)),
         }
         .map(|chunks| chunks * CHUNK_BYTES)
@@ -197,6 +181,7 @@
             }
             ZkSyncOp::ForcedExit(op) => Ok(ZkSyncTx::ForcedExit(Box::new(op.tx.clone()))),
             ZkSyncOp::Swap(op) => Ok(ZkSyncTx::Swap(Box::new(op.tx.clone()))),
+            ZkSyncOp::MintNFTOp(op) => Ok(ZkSyncTx::MintNFT(Box::new(op.tx.clone()))),
             _ => Err(format_err!("Wrong tx type")),
         }
     }
@@ -222,11 +207,8 @@
             ZkSyncOp::FullExit(op) => op.get_updated_account_ids(),
             ZkSyncOp::ChangePubKeyOffchain(op) => op.get_updated_account_ids(),
             ZkSyncOp::ForcedExit(op) => op.get_updated_account_ids(),
-<<<<<<< HEAD
+            ZkSyncOp::Swap(op) => op.get_updated_account_ids(),
             ZkSyncOp::MintNFTOp(op) => op.get_updated_account_ids(),
-=======
-            ZkSyncOp::Swap(op) => op.get_updated_account_ids(),
->>>>>>> 3871fb1e
         }
     }
 
@@ -307,14 +289,14 @@
     }
 }
 
-<<<<<<< HEAD
 impl From<MintNFTOp> for ZkSyncOp {
     fn from(op: MintNFTOp) -> Self {
         Self::MintNFTOp(Box::new(op))
-=======
+    }
+}
+
 impl From<SwapOp> for ZkSyncOp {
     fn from(op: SwapOp) -> Self {
         Self::Swap(Box::new(op))
->>>>>>> 3871fb1e
     }
 }