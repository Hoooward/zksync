// External deps
use crypto::{digest::Digest, sha2::Sha256};
use num::ToPrimitive;
use zksync_crypto::franklin_crypto::{
    alt_babyjubjub::AltJubjubBn256,
    bellman::pairing::{
        bn256::{Bn256, Fr},
        ff::{BitIterator, Field, PrimeField, PrimeFieldRepr},
    },
    eddsa::{PrivateKey, PublicKey},
    jubjub::{FixedGenerators, JubjubEngine},
    rescue::bn256::Bn256RescueParams,
};
use zksync_crypto::rand::{Rng, SeedableRng, XorShiftRng};
// Workspace deps
use zksync_crypto::{
    circuit::{
        account::{Balance, CircuitAccount, CircuitAccountTree},
        utils::{be_bit_vector_into_bytes, le_bit_vector_into_field_element},
    },
    merkle_tree::{hasher::Hasher, RescueHasher},
    params::{
        total_tokens, used_account_subtree_depth, CHUNK_BIT_WIDTH, MAX_CIRCUIT_MSG_HASH_BITS,
    },
    primitives::GetBits,
    Engine,
};
use zksync_state::state::CollectedFee;
use zksync_types::{
    block::Block,
    operations::{ChangePubKeyOp, CloseOp, ForcedExitOp, TransferOp, TransferToNewOp, WithdrawOp},
    tx::PackedPublicKey,
    AccountId, BlockNumber, ZkSyncOp,
};
// Local deps
use crate::witness::{
    ChangePubkeyOffChainWitness, CloseAccountWitness, DepositWitness, ForcedExitWitness,
    FullExitWitness, TransferToNewWitness, TransferWitness, WithdrawWitness, Witness,
};
use crate::{
    account::AccountWitness,
    circuit::ZkSyncCircuit,
    operation::{Operation, SignatureData},
    utils::sign_rescue,
};

/// Wrapper around `CircuitAccountTree`
/// that simplifies witness generation
/// used for testing
pub struct WitnessBuilder<'a> {
    pub account_tree: &'a mut CircuitAccountTree,
    pub fee_account_id: AccountId,
    pub block_number: BlockNumber,
    pub initial_root_hash: Fr,
    pub initial_used_subtree_root_hash: Fr,
    pub operations: Vec<Operation<Engine>>,
    pub pubdata: Vec<bool>,
    pub root_before_fees: Option<Fr>,
    pub root_after_fees: Option<Fr>,
    pub fee_account_balances: Option<Vec<Option<Fr>>>,
    pub fee_account_witness: Option<AccountWitness<Engine>>,
    pub fee_account_audit_path: Option<Vec<Option<Fr>>>,
    pub pubdata_commitment: Option<Fr>,
}

impl<'a> WitnessBuilder<'a> {
    pub fn new(
        account_tree: &'a mut CircuitAccountTree,
        fee_account_id: AccountId,
        block_number: BlockNumber,
    ) -> WitnessBuilder {
        let initial_root_hash = account_tree.root_hash();
        let initial_used_subtree_root_hash = get_used_subtree_root_hash(account_tree);
        WitnessBuilder {
            account_tree,
            fee_account_id,
            block_number,
            initial_root_hash,
            initial_used_subtree_root_hash,
            operations: Vec::new(),
            pubdata: Vec::new(),
            root_before_fees: None,
            root_after_fees: None,
            fee_account_balances: None,
            fee_account_witness: None,
            fee_account_audit_path: None,
            pubdata_commitment: None,
        }
    }

    /// Add witness generated for operation
    pub fn add_operation_with_pubdata(&mut self, ops: Vec<Operation<Engine>>, pubdata: Vec<bool>) {
        self.operations.extend(ops.into_iter());
        self.pubdata.extend(pubdata.into_iter());
    }

    /// Add noops if pubdata isn't of right size
    pub fn extend_pubdata_with_noops(&mut self, block_size_chunks: usize) {
        let chunks_used = self.operations.len();
        let chunks_remaining = block_size_chunks
            .checked_sub(chunks_used)
            .expect("failed to get number of noops");
        for _ in 0..chunks_remaining {
            self.operations.push(crate::witness::noop::noop_operation(
                &self.account_tree,
                *self.fee_account_id,
            ));
            self.pubdata.extend(vec![false; CHUNK_BIT_WIDTH]);
        }
    }

    /// After operations are added, collect fees.
    pub fn collect_fees(&mut self, fees: &[CollectedFee]) {
        self.root_before_fees = Some(self.account_tree.root_hash());

        let fee_circuit_account = self
            .account_tree
            .get(*self.fee_account_id)
            .expect("fee account is not in the tree");
        let mut fee_circuit_account_balances = Vec::with_capacity(total_tokens());
        for i in 0u32..(total_tokens() as u32) {
            let balance_value = fee_circuit_account
                .subtree
                .get(i)
                .map(|bal| bal.value)
                .unwrap_or_else(Fr::zero);
            fee_circuit_account_balances.push(Some(balance_value));
        }
        self.fee_account_balances = Some(fee_circuit_account_balances);

        let (mut root_after_fee, mut fee_account_witness) =
            crate::witness::utils::apply_fee(&mut self.account_tree, *self.fee_account_id, 0, 0);
        for CollectedFee { token, amount } in fees {
            let (root, acc_witness) = crate::witness::utils::apply_fee(
                &mut self.account_tree,
                *self.fee_account_id,
                **token as u32,
                amount.to_u128().unwrap(),
            );
            root_after_fee = root;
            fee_account_witness = acc_witness;
        }

        self.root_after_fees = Some(root_after_fee);
        self.fee_account_witness = Some(fee_account_witness);
    }

    /// After fees collected creates public data commitment
    pub fn calculate_pubdata_commitment(&mut self) {
        let (fee_account_audit_path, _) =
            crate::witness::utils::get_audits(&self.account_tree, *self.fee_account_id, 0);
        self.fee_account_audit_path = Some(fee_account_audit_path);

        let public_data_commitment = crate::witness::utils::public_data_commitment::<Engine>(
            &self.pubdata,
            Some(self.initial_root_hash),
            Some(
                self.root_after_fees
                    .expect("root after fee should be present at this step"),
            ),
            Some(Fr::from_str(&self.fee_account_id.to_string()).expect("failed to parse")),
            Some(Fr::from_str(&self.block_number.to_string()).unwrap()),
        );
        self.pubdata_commitment = Some(public_data_commitment);
    }

    /// Finaly, creates circuit instance for given operations.
    pub fn into_circuit_instance(self) -> ZkSyncCircuit<'static, Engine> {
        ZkSyncCircuit {
            rescue_params: &zksync_crypto::params::RESCUE_PARAMS,
            jubjub_params: &zksync_crypto::params::JUBJUB_PARAMS,
            old_root: Some(self.initial_root_hash),
            initial_used_subtree_root: Some(self.initial_used_subtree_root_hash),
            operations: self.operations,
            pub_data_commitment: Some(
                self.pubdata_commitment
                    .expect("pubdata commitment not present"),
            ),
            block_number: Some(Fr::from_str(&self.block_number.to_string()).unwrap()),
            validator_account: self
                .fee_account_witness
                .expect("fee account witness not present"),
            validator_address: Some(Fr::from_str(&self.fee_account_id.to_string()).unwrap()),
            validator_balances: self
                .fee_account_balances
                .expect("fee account balances not present"),
            validator_audit_path: self
                .fee_account_audit_path
                .expect("fee account audit path not present"),
        }
    }
}

pub fn generate_dummy_sig_data(
    bits: &[bool],
    rescue_hasher: &RescueHasher<Bn256>,
    rescue_params: &Bn256RescueParams,
    jubjub_params: &AltJubjubBn256,
) -> (SignatureData, Fr, Fr, Fr, Fr, Fr) {
    let rng = &mut XorShiftRng::from_seed([0x3dbe_6258, 0x8d31_3d76, 0x3237_db17, 0xe5bc_0654]);
    let p_g = FixedGenerators::SpendingKeyGenerator;
    let private_key = PrivateKey::<Bn256>(rng.gen());
    let sender_pk = PublicKey::from_private(&private_key, p_g, &jubjub_params);
    let (sender_x, sender_y) = sender_pk.0.into_xy();
    let mut sig_bits_to_hash = bits.to_vec();
    assert!(sig_bits_to_hash.len() < MAX_CIRCUIT_MSG_HASH_BITS);

    sig_bits_to_hash.resize(MAX_CIRCUIT_MSG_HASH_BITS, false);
    let (first_sig_part_bits, remaining) = sig_bits_to_hash.split_at(Fr::CAPACITY as usize);
    let remaining = remaining.to_vec();
    let (second_sig_part_bits, third_sig_part_bits) = remaining.split_at(Fr::CAPACITY as usize);
    let first_sig_part: Fr = le_bit_vector_into_field_element(&first_sig_part_bits);
    let second_sig_part: Fr = le_bit_vector_into_field_element(&second_sig_part_bits);
    let third_sig_part: Fr = le_bit_vector_into_field_element(&third_sig_part_bits);
    let sig_msg = rescue_hasher.hash_bits(sig_bits_to_hash.clone());
    let mut sig_bits: Vec<bool> = BitIterator::new(sig_msg.into_repr()).collect();
    sig_bits.reverse();
    sig_bits.resize(256, false);

    let signature_data = sign_rescue(&sig_bits, &private_key, p_g, rescue_params, jubjub_params);
    (
        signature_data,
        first_sig_part,
        second_sig_part,
        third_sig_part,
        sender_x,
        sender_y,
    )
}

pub fn generate_sig_witness(bits: &[bool]) -> (Fr, Fr, Fr) {
    let mut sig_bits_to_hash = bits.to_vec();
    assert!(sig_bits_to_hash.len() < MAX_CIRCUIT_MSG_HASH_BITS);

    sig_bits_to_hash.resize(MAX_CIRCUIT_MSG_HASH_BITS, false);
    let (first_sig_part_bits, remaining) = sig_bits_to_hash.split_at(Fr::CAPACITY as usize);
    let remaining = remaining.to_vec();
    let (second_sig_part_bits, third_sig_part_bits) = remaining.split_at(Fr::CAPACITY as usize);
    let first_sig_part: Fr = le_bit_vector_into_field_element(&first_sig_part_bits);
    let second_sig_part: Fr = le_bit_vector_into_field_element(&second_sig_part_bits);
    let third_sig_part: Fr = le_bit_vector_into_field_element(&third_sig_part_bits);
    (first_sig_part, second_sig_part, third_sig_part)
}

pub fn public_data_commitment<E: JubjubEngine>(
    pubdata_bits: &[bool],
    initial_root: Option<E::Fr>,
    new_root: Option<E::Fr>,
    validator_address: Option<E::Fr>,
    block_number: Option<E::Fr>,
) -> E::Fr {
    let mut public_data_initial_bits = vec![];

    // these two are BE encodings because an iterator is BE. This is also an Ethereum standard behavior

    let block_number_bits: Vec<bool> =
        BitIterator::new(block_number.unwrap().into_repr()).collect();

    public_data_initial_bits.extend(vec![false; 256 - block_number_bits.len()]);
    public_data_initial_bits.extend(block_number_bits.into_iter());

    let validator_id_bits: Vec<bool> =
        BitIterator::new(validator_address.unwrap().into_repr()).collect();

    public_data_initial_bits.extend(vec![false; 256 - validator_id_bits.len()]);
    public_data_initial_bits.extend(validator_id_bits.into_iter());

    assert_eq!(public_data_initial_bits.len(), 512);

    let mut h = Sha256::new();

    let bytes_to_hash = be_bit_vector_into_bytes(&public_data_initial_bits);

    h.input(&bytes_to_hash);

    let mut hash_result = [0u8; 32];
    h.result(&mut hash_result[..]);

    let old_root_bits: Vec<bool> = BitIterator::new(initial_root.unwrap().into_repr()).collect();
    let mut packed_old_root_bits = vec![false; 256 - old_root_bits.len()];
    packed_old_root_bits.extend(old_root_bits);

    let packed_old_root_bytes = be_bit_vector_into_bytes(&packed_old_root_bits);

    let mut packed_with_old_root = vec![];
    packed_with_old_root.extend(hash_result.iter());
    packed_with_old_root.extend(packed_old_root_bytes);

    h = Sha256::new();
    h.input(&packed_with_old_root);
    hash_result = [0u8; 32];
    h.result(&mut hash_result[..]);

    let new_root_bits: Vec<bool> = BitIterator::new(new_root.unwrap().into_repr()).collect();
    let mut packed_new_root_bits = vec![false; 256 - new_root_bits.len()];
    packed_new_root_bits.extend(new_root_bits);

    let packed_new_root_bytes = be_bit_vector_into_bytes(&packed_new_root_bits);

    let mut packed_with_new_root = vec![];
    packed_with_new_root.extend(hash_result.iter());
    packed_with_new_root.extend(packed_new_root_bytes);

    h = Sha256::new();
    h.input(&packed_with_new_root);
    hash_result = [0u8; 32];
    h.result(&mut hash_result[..]);

    let mut final_bytes = vec![];
    let pubdata_bytes = be_bit_vector_into_bytes(&pubdata_bits.to_vec());
    final_bytes.extend(hash_result.iter());
    final_bytes.extend(pubdata_bytes);

    h = Sha256::new();
    h.input(&final_bytes);
    hash_result = [0u8; 32];
    h.result(&mut hash_result[..]);

    hash_result[0] &= 0x1f; // temporary solution, this nullifies top bits to be encoded into field element correctly

    let mut repr = E::Fr::zero().into_repr();
    repr.read_be(&hash_result[..])
        .expect("pack hash as field element");

    E::Fr::from_repr(repr).unwrap()
}

pub fn get_audits(
    tree: &CircuitAccountTree,
    account_address: u32,
    token: u32,
) -> (Vec<Option<Fr>>, Vec<Option<Fr>>) {
    let default_account = CircuitAccount::default();
    let audit_account: Vec<Option<Fr>> = tree
        .merkle_path(account_address)
        .into_iter()
        .map(|e| Some(e.0))
        .collect();

    let audit_balance: Vec<Option<Fr>> = tree
        .get(account_address)
        .unwrap_or(&default_account)
        .subtree
        .merkle_path(token)
        .into_iter()
        .map(|e| Some(e.0))
        .collect();
    (audit_account, audit_balance)
}

pub fn apply_leaf_operation<Fa: Fn(&mut CircuitAccount<Bn256>), Fb: Fn(&mut Balance<Bn256>)>(
    tree: &mut CircuitAccountTree,
    account_address: u32,
    token: u32,
    fa: Fa,
    fb: Fb,
) -> (AccountWitness<Bn256>, AccountWitness<Bn256>, Fr, Fr) {
    let default_account = CircuitAccount::default();

    //applying deposit
    let mut account = tree.remove(account_address).unwrap_or(default_account);
    let account_witness_before = AccountWitness::from_circuit_account(&account);
    let mut balance = account
        .subtree
        .remove(token)
        .unwrap_or(Balance { value: Fr::zero() });
    let balance_before = balance.value;
    fb(&mut balance);
    let balance_after = balance.value;
    account.subtree.insert(token, balance);

    fa(&mut account);

    let account_witness_after = AccountWitness::from_circuit_account(&account);
    tree.insert(account_address, account);
    (
        account_witness_before,
        account_witness_after,
        balance_before,
        balance_after,
    )
}

pub fn apply_fee(
    tree: &mut CircuitAccountTree,
    validator_address: u32,
    token: u32,
    fee: u128,
) -> (Fr, AccountWitness<Bn256>) {
    let fee_fe = Fr::from_str(&fee.to_string()).unwrap();
    let mut validator_leaf = tree
        .remove(validator_address)
        .expect("validator_leaf is empty");
    let validator_account_witness = AccountWitness::from_circuit_account(&validator_leaf);

    let mut balance = validator_leaf.subtree.remove(token).unwrap_or_default();
    balance.value.add_assign(&fee_fe);
    validator_leaf.subtree.insert(token, balance);

    tree.insert(validator_address, validator_leaf);

    let root_after_fee = tree.root_hash();
    (root_after_fee, validator_account_witness)
}

pub fn fr_from_bytes(bytes: Vec<u8>) -> Fr {
    let mut fr_repr = <Fr as PrimeField>::Repr::default();
    fr_repr.read_be(&*bytes).unwrap();
    Fr::from_repr(fr_repr).unwrap()
}

/// Gathered signature data for calculating the operations in several
/// witness structured (e.g. `TransferWitness` or `WithdrawWitness`).
#[derive(Debug, Clone)]
pub struct SigDataInput {
    pub first_sig_msg: Fr,
    pub second_sig_msg: Fr,
    pub third_sig_msg: Fr,
    pub signature: SignatureData,
    pub signer_pub_key_packed: Vec<Option<bool>>,
}

impl SigDataInput {
    /// Creates a new `SigDataInput` from the raw tx contents, signature and public key
    /// of the author.
    pub fn new(
        sig_bytes: &[u8],
        tx_bytes: &[u8],
        pub_key: &PackedPublicKey,
    ) -> Result<SigDataInput, anyhow::Error> {
        let (r_bytes, s_bytes) = sig_bytes.split_at(32);
        let r_bits: Vec<_> = zksync_crypto::primitives::BitConvert::from_be_bytes(&r_bytes)
            .iter()
            .map(|x| Some(*x))
            .collect();
        let s_bits: Vec<_> = zksync_crypto::primitives::BitConvert::from_be_bytes(&s_bytes)
            .iter()
            .map(|x| Some(*x))
            .collect();
        let signature = SignatureData {
            r_packed: r_bits,
            s: s_bits,
        };
        let sig_bits: Vec<bool> = zksync_crypto::primitives::BitConvert::from_be_bytes(&tx_bytes);

        let (first_sig_msg, second_sig_msg, third_sig_msg) = self::generate_sig_witness(&sig_bits);

        let signer_packed_key_bytes = pub_key.serialize_packed()?;
        let signer_pub_key_packed: Vec<_> =
            zksync_crypto::primitives::BitConvert::from_be_bytes(&signer_packed_key_bytes)
                .iter()
                .map(|x| Some(*x))
                .collect();
        Ok(SigDataInput {
            first_sig_msg,
            second_sig_msg,
            third_sig_msg,
            signature,
            signer_pub_key_packed,
        })
    }

    pub fn from_close_op(close_op: &CloseOp) -> Result<Self, anyhow::Error> {
        let sign_packed = close_op
            .tx
            .signature
            .signature
            .serialize_packed()
            .expect("signature serialize");
        SigDataInput::new(
            &sign_packed,
            &close_op.tx.get_bytes(),
            &close_op.tx.signature.pub_key,
        )
    }

    pub fn from_transfer_op(transfer_op: &TransferOp) -> Result<Self, anyhow::Error> {
        let sign_packed = transfer_op
            .tx
            .signature
            .signature
            .serialize_packed()
            .expect("signature serialize");
        SigDataInput::new(
            &sign_packed,
            &transfer_op.tx.get_bytes(),
            &transfer_op.tx.signature.pub_key,
        )
    }

    pub fn from_transfer_to_new_op(transfer_op: &TransferToNewOp) -> Result<Self, anyhow::Error> {
        let sign_packed = transfer_op
            .tx
            .signature
            .signature
            .serialize_packed()
            .expect("signature serialize");
        SigDataInput::new(
            &sign_packed,
            &transfer_op.tx.get_bytes(),
            &transfer_op.tx.signature.pub_key,
        )
    }

    pub fn from_change_pubkey_op(change_pubkey_op: &ChangePubKeyOp) -> Result<Self, anyhow::Error> {
        let sign_packed = change_pubkey_op
            .tx
            .signature
            .signature
            .serialize_packed()
            .expect("signature serialize");
        SigDataInput::new(
            &sign_packed,
            &change_pubkey_op.tx.get_bytes(),
            &change_pubkey_op.tx.signature.pub_key,
        )
    }

    pub fn from_withdraw_op(withdraw_op: &WithdrawOp) -> Result<Self, anyhow::Error> {
        let sign_packed = withdraw_op
            .tx
            .signature
            .signature
            .serialize_packed()
            .expect("signature serialize");
        SigDataInput::new(
            &sign_packed,
            &withdraw_op.tx.get_bytes(),
            &withdraw_op.tx.signature.pub_key,
        )
    }

    pub fn from_forced_exit_op(forced_exit_op: &ForcedExitOp) -> Result<Self, anyhow::Error> {
        let sign_packed = forced_exit_op
            .tx
            .signature
            .signature
            .serialize_packed()
            .expect("signature serialize");
        SigDataInput::new(
            &sign_packed,
            &forced_exit_op.tx.get_bytes(),
            &forced_exit_op.tx.signature.pub_key,
        )
    }

    /// Provides a vector of copies of this `SigDataInput` object, all with one field
    /// set to incorrect value.
    /// Used for circuit tests.
    #[cfg(test)]
    pub fn corrupted_variations(&self) -> Vec<Self> {
        let incorrect_fr = crate::witness::tests::test_utils::incorrect_fr();
        vec![
            SigDataInput {
                first_sig_msg: incorrect_fr,
                ..self.clone()
            },
            SigDataInput {
                second_sig_msg: incorrect_fr,
                ..self.clone()
            },
            SigDataInput {
                third_sig_msg: incorrect_fr,
                ..self.clone()
            },
            SigDataInput {
                signature: SignatureData::init_empty(),
                ..self.clone()
            },
            SigDataInput {
                signer_pub_key_packed: vec![Some(false); self.signer_pub_key_packed.len()],
                ..self.clone()
            },
        ]
    }
}

/// Get root hash of the used subtree.
pub fn get_used_subtree_root_hash(account_tree: &CircuitAccountTree) -> Fr {
    // We take account 0, and hash it with it's Merkle proof.
    let account_index = 0;
    let account_merkle_path = account_tree.merkle_path(account_index);
    let account = account_tree
        .get(account_index)
        .cloned()
        .unwrap_or_else(CircuitAccount::default);
    let mut current_hash = account_tree.hasher.hash_bits(account.get_bits_le());
    for merkle_path_item in account_merkle_path
        .iter()
        .take(used_account_subtree_depth())
    {
        current_hash = account_tree
            .hasher
            .compress(&current_hash, &merkle_path_item.0, 0);
    }
    current_hash
}

pub fn build_block_witness<'a>(
    account_tree: &'a mut CircuitAccountTree,
    block: &Block,
) -> Result<WitnessBuilder<'a>, anyhow::Error> {
    let block_number = block.block_number;
    let block_size = block.block_chunks_size;

<<<<<<< HEAD
    vlog::info!("building prover data for block {}", &block_number);
=======
    log::info!("building prover data for block {}", *block_number);
>>>>>>> 8b964a3b

    let mut witness_accum = WitnessBuilder::new(account_tree, block.fee_account, block_number);

    let ops = block
        .block_transactions
        .iter()
        .filter_map(|tx| tx.get_executed_op().cloned());

    let mut operations = vec![];
    let mut pub_data = vec![];
    let mut fees = vec![];
    for op in ops {
        match op {
            ZkSyncOp::Deposit(deposit) => {
                let deposit_witness =
                    DepositWitness::apply_tx(&mut witness_accum.account_tree, &deposit);

                let deposit_operations = deposit_witness.calculate_operations(());
                operations.extend(deposit_operations);
                pub_data.extend(deposit_witness.get_pubdata());
            }
            ZkSyncOp::Transfer(transfer) => {
                let transfer_witness =
                    TransferWitness::apply_tx(&mut witness_accum.account_tree, &transfer);

                let input = SigDataInput::from_transfer_op(&transfer)?;
                let transfer_operations = transfer_witness.calculate_operations(input);

                operations.extend(transfer_operations);
                fees.push(CollectedFee {
                    token: transfer.tx.token,
                    amount: transfer.tx.fee,
                });
                pub_data.extend(transfer_witness.get_pubdata());
            }
            ZkSyncOp::TransferToNew(transfer_to_new) => {
                let transfer_to_new_witness = TransferToNewWitness::apply_tx(
                    &mut witness_accum.account_tree,
                    &transfer_to_new,
                );

                let input = SigDataInput::from_transfer_to_new_op(&transfer_to_new)?;
                let transfer_to_new_operations =
                    transfer_to_new_witness.calculate_operations(input);

                operations.extend(transfer_to_new_operations);
                fees.push(CollectedFee {
                    token: transfer_to_new.tx.token,
                    amount: transfer_to_new.tx.fee,
                });
                pub_data.extend(transfer_to_new_witness.get_pubdata());
            }
            ZkSyncOp::Withdraw(withdraw) => {
                let withdraw_witness =
                    WithdrawWitness::apply_tx(&mut witness_accum.account_tree, &withdraw);

                let input = SigDataInput::from_withdraw_op(&withdraw)?;
                let withdraw_operations = withdraw_witness.calculate_operations(input);

                operations.extend(withdraw_operations);
                fees.push(CollectedFee {
                    token: withdraw.tx.token,
                    amount: withdraw.tx.fee,
                });
                pub_data.extend(withdraw_witness.get_pubdata());
            }
            ZkSyncOp::Close(close) => {
                let close_account_witness =
                    CloseAccountWitness::apply_tx(&mut witness_accum.account_tree, &close);

                let input = SigDataInput::from_close_op(&close)?;
                let close_account_operations = close_account_witness.calculate_operations(input);

                operations.extend(close_account_operations);
                pub_data.extend(close_account_witness.get_pubdata());
            }
            ZkSyncOp::FullExit(full_exit_op) => {
                let success = full_exit_op.withdraw_amount.is_some();

                let full_exit_witness = FullExitWitness::apply_tx(
                    &mut witness_accum.account_tree,
                    &(*full_exit_op, success),
                );

                let full_exit_operations = full_exit_witness.calculate_operations(());

                operations.extend(full_exit_operations);
                pub_data.extend(full_exit_witness.get_pubdata());
            }
            ZkSyncOp::ChangePubKeyOffchain(change_pkhash_op) => {
                let change_pkhash_witness = ChangePubkeyOffChainWitness::apply_tx(
                    &mut witness_accum.account_tree,
                    &change_pkhash_op,
                );

                let input = SigDataInput::from_change_pubkey_op(&change_pkhash_op)?;
                let change_pkhash_operations = change_pkhash_witness.calculate_operations(input);

                operations.extend(change_pkhash_operations);
                fees.push(CollectedFee {
                    token: change_pkhash_op.tx.fee_token,
                    amount: change_pkhash_op.tx.fee,
                });
                pub_data.extend(change_pkhash_witness.get_pubdata());
            }
            ZkSyncOp::ForcedExit(forced_exit) => {
                let forced_exit_witness =
                    ForcedExitWitness::apply_tx(&mut witness_accum.account_tree, &forced_exit);

                let input = SigDataInput::from_forced_exit_op(&forced_exit)?;
                let forced_exit_operations = forced_exit_witness.calculate_operations(input);

                operations.extend(forced_exit_operations);
                fees.push(CollectedFee {
                    token: forced_exit.tx.token,
                    amount: forced_exit.tx.fee,
                });
                pub_data.extend(forced_exit_witness.get_pubdata());
            }
            ZkSyncOp::Noop(_) => {} // Noops are handled below
        }
    }

    witness_accum.add_operation_with_pubdata(operations, pub_data);
    witness_accum.extend_pubdata_with_noops(block_size);
    assert_eq!(witness_accum.pubdata.len(), CHUNK_BIT_WIDTH * block_size);
    assert_eq!(witness_accum.operations.len(), block_size);

    witness_accum.collect_fees(&fees);
    assert_eq!(
        witness_accum
            .root_after_fees
            .expect("root_after_fees not present"),
        block.new_root_hash
    );
    witness_accum.calculate_pubdata_commitment();
    Ok(witness_accum)
}<|MERGE_RESOLUTION|>--- conflicted
+++ resolved
@@ -603,11 +603,7 @@
     let block_number = block.block_number;
     let block_size = block.block_chunks_size;
 
-<<<<<<< HEAD
     vlog::info!("building prover data for block {}", &block_number);
-=======
-    log::info!("building prover data for block {}", *block_number);
->>>>>>> 8b964a3b
 
     let mut witness_accum = WitnessBuilder::new(account_tree, block.fee_account, block_number);
 
