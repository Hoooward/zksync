--- conflicted
+++ resolved
@@ -15,13 +15,8 @@
     Transport, Web3,
 };
 use zksync_contracts::{erc20_contract, zksync_contract};
-<<<<<<< HEAD
 use zksync_crypto::proof::EncodedSingleProof;
-use zksync_eth_client::ETHClient;
-=======
-use zksync_crypto::proof::EncodedProofPlonk;
 use zksync_eth_client::ETHDirectClient;
->>>>>>> 9bdf9140
 use zksync_eth_signer::PrivateKeySigner;
 use zksync_types::aggregated_operations::{
     stored_block_info, BlocksCommitOperation, BlocksExecuteOperation, BlocksProofOperation,
@@ -133,19 +128,11 @@
     ) -> Result<(TransactionReceipt, PriorityOp), anyhow::Error> {
         let data = self
             .main_contract_eth_client
-            .encode_tx_data("fullExit", (u64::from(*account_id), token_address));
-
-        let signed_tx = self
-            .main_contract_eth_client
-<<<<<<< HEAD
-            .sign_call_tx(
-                "requestFullExit",
-                (u64::from(account_id), token_address),
-                default_tx_options(),
-            )
-=======
+            .encode_tx_data("requestFullExit", (u64::from(*account_id), token_address));
+
+        let signed_tx = self
+            .main_contract_eth_client
             .sign_prepared_tx(data, default_tx_options())
->>>>>>> 9bdf9140
             .await
             .map_err(|e| format_err!("Full exit send err: {}", e))?;
         let eth = self.main_contract_eth_client.web3.eth();
@@ -173,27 +160,13 @@
             // `exit` function requires more gas to operate.
             ..Default::default()
         };
-<<<<<<< HEAD
 
         let stored_block_info = stored_block_info(last_block);
-        let signed_tx = self
-            .main_contract_eth_client
-            .sign_call_tx(
-                "performExodus",
-                (
-                    stored_block_info,
-                    self.address,
-                    u64::from(account_id),
-                    u64::from(token_id),
-                    U128::from(amount.to_u128().unwrap()),
-                    proof.proof,
-                ),
-                options,
-            )
-=======
         let data = self.main_contract_eth_client.encode_tx_data(
-            "exit",
+            "performExodus",
             (
+                stored_block_info,
+                self.address,
                 u64::from(*account_id),
                 u64::from(*token_id),
                 U128::from(amount.to_u128().unwrap()),
@@ -203,7 +176,6 @@
         let signed_tx = self
             .main_contract_eth_client
             .sign_prepared_tx(data, options)
->>>>>>> 9bdf9140
             .await
             .map_err(|e| format_err!("Exit send err: {}", e))?;
 
@@ -310,27 +282,13 @@
             .map_err(|e| format_err!("Contract query fail: {}", e))
     }
 
-<<<<<<< HEAD
     pub async fn balances_to_withdraw(&self, token: Address) -> Result<BigUint, anyhow::Error> {
-        let contract = Contract::new(
-            self.main_contract_eth_client.web3.eth(),
-            self.main_contract_eth_client.contract_addr,
-            self.main_contract_eth_client.contract.clone(),
-        );
+        let contract = self.main_contract_eth_client.main_contract();
 
         Ok(contract
             .query(
                 "getPendingBalance",
                 (self.address, token),
-=======
-    pub async fn balances_to_withdraw(&self, token: TokenId) -> Result<BigUint, anyhow::Error> {
-        let contract = self.main_contract_eth_client.main_contract();
-
-        Ok(contract
-            .query(
-                "getBalanceToWithdraw",
-                (self.address, u64::from(*token)),
->>>>>>> 9bdf9140
                 None,
                 default_tx_options(),
                 None,
@@ -402,35 +360,18 @@
         Ok((vec![approve_receipt, receipt], priority_op))
     }
 
-<<<<<<< HEAD
     pub async fn commit_block(
         &self,
         commit_operation: &BlocksCommitOperation,
     ) -> Result<ETHExecResult, anyhow::Error> {
-        let signed_tx = self
-            .main_contract_eth_client
-            .sign_call_tx(
-                "commitBlocks",
-                commit_operation.get_eth_tx_args().as_slice(),
-=======
-    pub async fn commit_block(&self, block: &Block) -> Result<ETHExecResult, anyhow::Error> {
-        let witness_data = block.get_eth_witness_data();
         let data = self.main_contract_eth_client.encode_tx_data(
-            "commitBlock",
-            (
-                u64::from(*block.block_number),
-                u64::from(*block.fee_account),
-                vec![block.get_eth_encoded_root()],
-                block.get_eth_public_data(),
-                witness_data.0,
-                witness_data.1,
-            ),
+            "commitBlocks",
+            commit_operation.get_eth_tx_args().as_slice(),
         );
         let signed_tx = self
             .main_contract_eth_client
             .sign_prepared_tx(
                 data,
->>>>>>> 9bdf9140
                 Options::with(|f| f.gas = Some(U256::from(9 * 10u64.pow(6)))),
             )
             .await
@@ -447,24 +388,13 @@
         &self,
         proof_operation: &BlocksProofOperation,
     ) -> Result<ETHExecResult, anyhow::Error> {
-        let data = self.main_contract_eth_client.encode_tx_data(
-            "verifyBlock",
-            (
-                u64::from(*block.block_number),
-                proof.unwrap_or_default().proof,
-                block.get_withdrawals_data(),
-            ),
-        );
-        let signed_tx = self
-            .main_contract_eth_client
-<<<<<<< HEAD
-            .sign_call_tx(
-                "proveBlocks",
-                proof_operation.get_eth_tx_args().as_slice(),
-=======
+        let data = self
+            .main_contract_eth_client
+            .encode_tx_data("proveBlocks", proof_operation.get_eth_tx_args().as_slice());
+        let signed_tx = self
+            .main_contract_eth_client
             .sign_prepared_tx(
                 data,
->>>>>>> 9bdf9140
                 Options::with(|f| f.gas = Some(U256::from(10 * 10u64.pow(6)))),
             )
             .await
@@ -475,27 +405,19 @@
     }
 
     // Completes pending withdrawals.
-<<<<<<< HEAD
     pub async fn execute_block(
         &self,
         execute_operation: &BlocksExecuteOperation,
     ) -> Result<ETHExecResult, anyhow::Error> {
-        let signed_tx = self
-            .main_contract_eth_client
-            .sign_call_tx(
-                "executeBlocks",
-                execute_operation.get_eth_tx_args().as_slice(),
-=======
-    pub async fn complete_withdrawals(&self) -> Result<ETHExecResult, anyhow::Error> {
-        let max_withdrawals_to_complete: u64 = 999;
-        let data = self
-            .main_contract_eth_client
-            .encode_tx_data("completeWithdrawals", max_withdrawals_to_complete);
+        let data = self.main_contract_eth_client.encode_tx_data(
+            "executeBlocks",
+            execute_operation.get_eth_tx_args().as_slice(),
+        );
+
         let signed_tx = self
             .main_contract_eth_client
             .sign_prepared_tx(
                 data,
->>>>>>> 9bdf9140
                 Options::with(|f| f.gas = Some(U256::from(9 * 10u64.pow(6)))),
             )
             .await
@@ -506,28 +428,17 @@
         Ok(ETHExecResult::new(receipt, &self.main_contract_eth_client.web3).await)
     }
 
-<<<<<<< HEAD
     pub async fn revert_blocks(&self, blocks: &[Block]) -> Result<ETHExecResult, anyhow::Error> {
         let tx_arg = Token::Array(blocks.iter().map(stored_block_info).collect());
 
-        let signed_tx = self
-            .main_contract_eth_client
-            .sign_call_tx(
-                "revertBlocks",
-                tx_arg,
-=======
-    pub async fn revert_blocks(
-        &self,
-        blocks_to_revert: u64,
-    ) -> Result<ETHExecResult, anyhow::Error> {
-        let data = self
-            .main_contract_eth_client
-            .encode_tx_data("revertBlocks", blocks_to_revert);
+        let data = self
+            .main_contract_eth_client
+            .encode_tx_data("revertBlocks", tx_arg);
+
         let signed_tx = self
             .main_contract_eth_client
             .sign_prepared_tx(
                 data,
->>>>>>> 9bdf9140
                 Options::with(|f| f.gas = Some(U256::from(9 * 10u64.pow(6)))),
             )
             .await
@@ -541,14 +452,10 @@
     pub async fn trigger_exodus_if_needed(&self) -> Result<ETHExecResult, anyhow::Error> {
         let data = self
             .main_contract_eth_client
-            .encode_tx_data("triggerExodusIfNeeded", ());
-        let signed_tx = self
-            .main_contract_eth_client
-<<<<<<< HEAD
-            .sign_call_tx("activateExodusMode", (), default_tx_options())
-=======
+            .encode_tx_data("activateExodusMode", ());
+        let signed_tx = self
+            .main_contract_eth_client
             .sign_prepared_tx(data, default_tx_options())
->>>>>>> 9bdf9140
             .await
             .map_err(|e| format_err!("Trigger exodus if needed send err: {}", e))?;
         let eth = self.main_contract_eth_client.web3.eth();
