--- conflicted
+++ resolved
@@ -53,11 +53,7 @@
 pub const TOTAL_TOKENS: usize = 1 << BALANCE_TREE_DEPTH;
 pub const ETH_TOKEN_ID: TokenId = 0;
 
-<<<<<<< HEAD
-pub const BLOCK_SIZE_CHUNKS: usize = 12;
-=======
 pub const BLOCK_SIZE_CHUNKS: usize = 14;
->>>>>>> 5227b040
 
 /// Priority op should be executed for this number of eth blocks.
 pub const PRIORITY_EXPIRATION: u64 = 250;
