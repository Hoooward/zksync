--- conflicted
+++ resolved
@@ -7,15 +7,9 @@
 pub const PROVER_HEARTBEAT_INTERVAL: Duration = Duration::from_secs(5);
 pub const PROVER_CYCLE_WAIT: Duration = Duration::from_secs(5);
 pub const TX_MINIBATCH_CREATE_TIME: Duration = Duration::from_millis(100);
-<<<<<<< HEAD
-pub const MAX_WITHDRAWALS_TO_COMPLETE_IN_A_CALL: u64 = 20;
-=======
 pub const MAX_WITHDRAWALS_TO_COMPLETE_IN_A_CALL: u64 = 20;
 /// After server replica places its into leader_election table,
 /// it checks db to see who is current leader with this interval.
 pub const LEADER_LOOKUP_INTERVAL: Duration = Duration::from_secs(1);
 /// Interval between state updates in server replica's observer mode.
-pub const OBSERVER_MODE_PULL_INTERVAL: Duration = Duration::from_secs(1);
-
-pub const DEFAULT_KEYS_PATH: &str = "keys";
->>>>>>> cd4d2b7a
+pub const OBSERVER_MODE_PULL_INTERVAL: Duration = Duration::from_secs(1);