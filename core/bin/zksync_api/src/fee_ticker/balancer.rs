use futures::{
    channel::mpsc::{self, Receiver, Sender},
    SinkExt, StreamExt,
};
use std::{collections::HashMap, sync::Arc, time::Instant};

use tokio::sync::Mutex;
use zksync_storage::ConnectionPool;

use crate::{
    fee_ticker::{
        ticker_api::{TickerApi, TokenPriceAPI},
        validator::{watcher::TokenWatcher, FeeTokenValidator},
        FeeTicker, TickerConfig, TickerRequest,
    },
    utils::token_db_cache::TokenDBCache,
};

static TICKER_CHANNEL_SIZE: usize = 32000;

/// `TickerBalancer` is a struct used for scaling the ticker.
/// Create `n` tickers and balance the load between them.
pub(crate) struct TickerBalancer<API: TokenPriceAPI, WATCHER> {
    tickers: Vec<FeeTicker<TickerApi<API>, WATCHER>>,
    channels: Vec<Sender<TickerRequest>>,
    requests: Receiver<TickerRequest>,
}

impl<API, WATCHER> TickerBalancer<API, WATCHER>
where
    API: TokenPriceAPI + Clone + Sync + Send + 'static,
    WATCHER: TokenWatcher + Clone + Sync + Send + 'static,
{
    pub fn new(
        token_price_api: API,
        ticker_config: TickerConfig,
        validator: FeeTokenValidator<WATCHER>,
        requests: Receiver<TickerRequest>,
        db_pool: ConnectionPool,
        number_of_tickers: u8,
    ) -> Self {
        let mut tickers = vec![];
        let mut channels = vec![];

        let token_db_cache = TokenDBCache::new();
        let price_cache = Arc::new(Mutex::new(HashMap::new()));
        let gas_price_cache = Arc::new(Mutex::new(None));

        for _ in 0..number_of_tickers {
            let ticker_api = TickerApi::new(db_pool.clone(), token_price_api.clone())
                .with_token_db_cache(token_db_cache.clone())
                .with_price_cache(price_cache.clone())
                .with_gas_price_cache(gas_price_cache.clone());
            let (request_sender, request_receiver) = mpsc::channel(TICKER_CHANNEL_SIZE);
            tickers.push(FeeTicker::new(
                ticker_api,
                request_receiver,
                ticker_config.clone(),
                validator.clone(),
            ));
            channels.push(request_sender);
        }

        Self {
            tickers,
            channels,
            requests,
        }
    }
    pub fn spawn_tickers(&mut self) {
        while let Some(ticker) = self.tickers.pop() {
            tokio::spawn(ticker.run());
        }
    }

    pub async fn run(mut self) {
        // It's an obvious way of balancing. Send an equal number of requests to each ticker
        let mut channel_indexes = (0..self.channels.len()).into_iter().cycle();
        // it's the easiest way how to cycle over channels, because cycle required clone trait
        while let Some(request) = self.requests.next().await {
            let channel_index = channel_indexes
                .next()
                .expect("Exactly one channel should exists");
            let start = Instant::now();
            self.channels[channel_index]
                .send(request)
                .await
                .unwrap_or_default();
            metrics::histogram!("ticker.dispatcher.request", start.elapsed());
        }
    }
}

#[cfg(test)]
mod tests {
    use super::TickerBalancer;
    use crate::fee_ticker::ticker_api::coingecko::CoinGeckoAPI;
    use crate::fee_ticker::validator::watcher::UniswapTokenWatcher;
    use crate::fee_ticker::TickerRequest;
    use futures::{
        channel::{mpsc, oneshot},
        SinkExt, StreamExt,
    };
    use zksync_types::{TokenId, TxFeeTypes};

    #[tokio::test]
    async fn dispatch() {
        let mut receivers = vec![];
        let mut senders = vec![];
        for _ in 0..10 {
            let channel = mpsc::channel(2);
            senders.push(channel.0);
            receivers.push(channel.1);
        }
        let (mut request_sender, request_receiver) = mpsc::channel(2);

        let dispatcher = TickerBalancer::<CoinGeckoAPI, UniswapTokenWatcher> {
            tickers: vec![],
            channels: senders,
            requests: request_receiver,
        };
        tokio::spawn(dispatcher.run());
        for i in 0..50 {
            let channel = oneshot::channel();
            request_sender
                .send(TickerRequest::GetTxFee {
                    tx_type: TxFeeTypes::Withdraw,
<<<<<<< HEAD
                    token: i.into(),
=======
                    address: Default::default(),
                    token: TokenId(i).into(),
>>>>>>> 9bdf9140
                    response: channel.0,
                })
                .await
                .unwrap();
            if let Some(TickerRequest::GetTxFee {
                tx_type: _,
                token,
                response: _,
            }) = receivers[(i % 10) as usize].next().await
            {
                assert_eq!(token, TokenId(i).into());
            } else {
                panic!("Wrong type")
            }
        }
    }
}<|MERGE_RESOLUTION|>--- conflicted
+++ resolved
@@ -125,12 +125,7 @@
             request_sender
                 .send(TickerRequest::GetTxFee {
                     tx_type: TxFeeTypes::Withdraw,
-<<<<<<< HEAD
-                    token: i.into(),
-=======
-                    address: Default::default(),
                     token: TokenId(i).into(),
->>>>>>> 9bdf9140
                     response: channel.0,
                 })
                 .await
