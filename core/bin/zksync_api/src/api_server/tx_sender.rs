--- conflicted
+++ resolved
@@ -10,28 +10,18 @@
     channel::{mpsc, oneshot},
     prelude::*,
 };
-<<<<<<< HEAD
 use itertools::izip;
-use num::bigint::ToBigInt;
-=======
 use num::{bigint::ToBigInt, BigUint, Zero};
->>>>>>> 9bdf9140
 use thiserror::Error;
 
 // Workspace uses
 use zksync_config::ZkSyncConfig;
 use zksync_storage::{chain::account::records::EthAccountType, ConnectionPool};
 use zksync_types::{
-<<<<<<< HEAD
     tx::{
         EthBatchSignData, EthBatchSignatures, EthSignData, SignedZkSyncTx, TxEthSignature, TxHash,
     },
-    Address, Token, TokenId, TokenLike, TxFeeTypes, ZkSyncTx,
-=======
-    tx::EthSignData,
-    tx::{SignedZkSyncTx, TxEthSignature, TxHash},
     Address, BatchFee, Fee, Token, TokenId, TokenLike, TxFeeTypes, ZkSyncTx,
->>>>>>> 9bdf9140
 };
 
 // Local uses
@@ -225,20 +215,11 @@
             withdraw.fast = fast_processing;
         }
 
-<<<<<<< HEAD
-        // Resolve the token.
-        let token = self.token_info_from_id(tx.token_id()).await?;
-        let msg_to_sign = tx
-            .get_ethereum_sign_message(token.clone())
-            .map(String::into_bytes);
-
-=======
->>>>>>> 9bdf9140
         let tx_fee_info = tx.get_fee_info();
 
         let ticker_request_sender = self.ticker_requests.clone();
 
-        if let Some((tx_type, token, provided_fee)) = tx_fee_info {
+        if let Some((tx_type, token, address, provided_fee)) = tx_fee_info {
             let should_enforce_fee = !matches!(tx_type, TxFeeTypes::ChangePubKey { .. })
                 || self.enforce_pubkey_change_fee;
 
@@ -250,7 +231,8 @@
             }
 
             let required_fee =
-                Self::ticker_request(ticker_request_sender, tx_type, token.clone()).await?;
+                Self::ticker_request(ticker_request_sender, tx_type, address, token.clone())
+                    .await?;
             // Converting `BitUint` to `BigInt` is safe.
             let required_fee: BigDecimal = required_fee.total_fee.to_bigint().unwrap().into();
             let provided_fee: BigDecimal = provided_fee.to_bigint().unwrap().into();
@@ -271,26 +253,7 @@
             }
         }
 
-<<<<<<< HEAD
-        let tx_sender = self
-            .get_tx_sender(&tx)
-            .await
-            .or(Err(SubmitError::TxAdd(TxAddError::DbError)))?;
-
-        let verified_tx = verify_tx_info_message_signature(
-            &tx,
-            tx_sender,
-            token,
-            self.get_tx_sender_type(&tx).await?,
-            signature.clone(),
-            msg_to_sign,
-            sign_verify_channel,
-        )
-        .await?
-        .unwrap_tx();
-=======
         let verified_tx = self.glm_verify_tx_info(&tx, signature.clone()).await?;
->>>>>>> 9bdf9140
 
         // Send verified transactions to the mempool.
         self.core_api_client
@@ -337,14 +300,10 @@
         for tx in &txs {
             let tx_fee_info = tx.tx.get_fee_info();
 
-<<<<<<< HEAD
             if let Some((tx_type, token, provided_fee)) = tx_fee_info {
-=======
-            if let Some((tx_type, token, address, provided_fee)) = tx_fee_info {
                 if provided_fee == BigUint::zero() {
                     continue;
                 }
->>>>>>> 9bdf9140
                 let fee_allowed =
                     Self::token_allowed_for_fees(self.ticker_requests.clone(), token.clone())
                         .await?;
@@ -366,15 +325,6 @@
                     eth_token.clone()
                 };
 
-<<<<<<< HEAD
-                let required_fee = Self::ticker_request(
-                    self.ticker_requests.clone(),
-                    tx_type,
-                    check_token.clone(),
-                )
-                .await?;
-=======
->>>>>>> 9bdf9140
                 let token_price_in_usd = Self::ticker_price_request(
                     self.ticker_requests.clone(),
                     check_token.clone(),
@@ -419,93 +369,27 @@
             return Err(SubmitError::TxAdd(TxAddError::TxBatchFeeTooLow));
         }
 
-<<<<<<< HEAD
         let mut verified_txs = Vec::with_capacity(txs.len());
         let mut verified_signatures = Vec::new();
 
-        let mut messages_to_sign = Vec::with_capacity(txs.len());
-        let mut tx_senders = Vec::with_capacity(txs.len());
-        let mut tx_sender_types = Vec::with_capacity(txs.len());
-        let mut tokens = Vec::with_capacity(txs.len());
-        for tx in txs.iter().map(|tx| &tx.tx) {
-            // Resolve the token and save it for constructing the batch message.
-            let token = self.token_info_from_id(tx.token_id()).await?;
-            tokens.push(token.clone());
-
-            messages_to_sign.push(tx.get_ethereum_sign_message(token).map(String::into_bytes));
-            tx_senders.push(
-                self.get_tx_sender(tx)
-                    .await
-                    .or(Err(SubmitError::TxAdd(TxAddError::DbError)))?,
-            );
-            tx_sender_types.push(self.get_tx_sender_type(&tx).await?);
-        }
-
-        if !eth_signatures.is_empty() {
-            // User provided at least one signature for the whole batch.
-            // In this case each sender cannot be CREATE2.
-            if tx_sender_types
-                .iter()
-                .any(|_type| matches!(_type, EthAccountType::CREATE2))
-            {
-                return Err(SubmitError::IncorrectTx(
-                    "Eth signature from CREATE2 account not expected".to_string(),
-                ));
-            }
-            let _txs = txs
-                .iter()
-                .zip(tokens.iter().cloned())
-                .zip(tx_senders.iter().cloned())
-                .map(|((tx, token), sender)| (tx.tx.clone(), token, sender))
-                .collect::<Vec<_>>();
-            // Create batch signature data.
-            let batch_sign_data =
-                EthBatchSignData::new(_txs, eth_signatures).map_err(SubmitError::other)?;
-            let (verified_batch, sign_data) = verify_txs_batch_signature(
-                txs,
-                tx_senders,
-                tokens,
-                tx_sender_types,
-                batch_sign_data,
-                messages_to_sign,
-                self.sign_verify_requests.clone(),
-            )
-            .await?
-            .unwrap_batch();
-=======
-        let mut verified_txs = Vec::new();
-        let mut verified_signature = None;
+        // let mut tokens = Vec::with_capacity(txs.len());
+        // for tx in txs.iter().map(|tx| &tx.tx) {
+        //     // Resolve the token and save it for constructing the batch message.
+        //     let token = self.token_info_from_id(tx.token_id()).await?;
+        //     tokens.push(token.clone());
+        // }
 
         if let Some(signature) = eth_signature {
             // User provided the signature for the whole batch.
             let (verified_batch, sign_data) =
                 self.glm_verify_txs_batch_info(txs, signature).await?;
->>>>>>> 9bdf9140
 
             verified_signatures.extend(sign_data.signatures.into_iter());
             verified_txs.extend(verified_batch.into_iter());
         } else {
             // Otherwise, we process every transaction in turn.
-<<<<<<< HEAD
-            for (tx, sender, token, sender_type, msg_to_sign) in
-                izip!(txs, tx_senders, tokens, tx_sender_types, messages_to_sign)
-            {
-                let verified_tx = verify_tx_info_message_signature(
-                    &tx.tx,
-                    sender,
-                    token,
-                    sender_type,
-                    tx.signature.clone(),
-                    msg_to_sign,
-                    self.sign_verify_requests.clone(),
-                )
-                .await?
-                .unwrap_tx();
-
-=======
             for (tx, signature) in txs {
                 let verified_tx = self.glm_verify_tx_info(&tx, signature).await?;
->>>>>>> 9bdf9140
                 verified_txs.push(verified_tx);
             }
         }
@@ -576,9 +460,6 @@
         }
     }
 
-<<<<<<< HEAD
-    /// Resolves the token from the database.
-=======
     /// Returns a message that user has to sign to send the transaction.
     /// If the transaction doesn't need a message signature, returns `None`.
     /// If any error is encountered during the message generation, returns `jsonrpc_core::Error`.
@@ -605,7 +486,7 @@
         })
     }
 
->>>>>>> 9bdf9140
+    /// Resolves the token from the database.
     async fn token_info_from_id(&self, token_id: TokenId) -> Result<Token, SubmitError> {
         let mut storage = self
             .pool
@@ -824,7 +705,7 @@
         &self,
         batch: Vec<(ZkSyncTx, Option<TxEthSignature>)>,
         signature: TxEthSignature,
-    ) -> Result<(Vec<SignedZkSyncTx>, EthSignData), SubmitError> {
+    ) -> Result<(Vec<SignedZkSyncTx>, Vec<EthSignData>), SubmitError> {
         let (batch_token, messages_to_sign) = self.glm_txs_batch_message_to_sign(&batch).await?;
 
         let verify_result = verify_txs_batch_signature(
@@ -875,9 +756,6 @@
 /// If `msg_to_sign` is not `None`, then the signature must be present.
 async fn verify_tx_info_message_signature(
     tx: &ZkSyncTx,
-    tx_sender: Address,
-    token: Token,
-    account_type: EthAccountType,
     signature: Option<TxEthSignature>,
     msg_to_sign: Option<Vec<u8>>,
     req_channel: mpsc::Sender<VerifyTxSignatureRequest>,
