//! First stable API implementation.

// Public uses
pub use self::error::{Error, ErrorBody};

// Built-in uses

// External uses
use actix_web::{
    web::{self, Json},
    Scope,
};
use serde::{Deserialize, Serialize};

// Workspace uses
<<<<<<< HEAD
use zksync_config::{ApiServerOptions, ConfigurationOptions};
use zksync_storage::ConnectionPool;
=======
use zksync_config::ConfigurationOptions;
>>>>>>> 1259956e
use zksync_types::BlockNumber;

// Local uses
use crate::api_server::tx_sender::TxSender;

mod blocks;
pub mod client;
mod config;
mod error;
#[cfg(test)]
mod test_utils;
mod tokens;
mod transactions;

/// Maximum limit value in the requests.
pub const MAX_LIMIT: u32 = 100;

type JsonResult<T> = std::result::Result<web::Json<T>, Error>;

<<<<<<< HEAD
pub(crate) fn api_scope(
    pool: ConnectionPool,
    fee_ticker: mpsc::Sender<TickerRequest>,
    tokens_db: TokenDBCache,
    env_options: ConfigurationOptions,
    api_server_options: ApiServerOptions,
) -> Scope {
    web::scope("/api/v1")
        .service(config::api_scope(&env_options))
        .service(blocks::api_scope(&api_server_options, pool))
        .service(tokens::api_scope(tokens_db, fee_ticker))
=======
pub(crate) fn api_scope(tx_sender: TxSender, env_options: ConfigurationOptions) -> Scope {
    web::scope("/api/v1")
        .service(config::api_scope(&env_options))
        .service(blocks::api_scope(&env_options, tx_sender.pool.clone()))
        .service(transactions::api_scope(tx_sender.clone()))
        .service(tokens::api_scope(
            tx_sender.tokens,
            tx_sender.ticker_requests,
        ))
>>>>>>> 1259956e
}

/// Internal pagination query representation in according to spec:
///
/// `?limit=..&[before={id}|after={id}]` where:
///
/// - `limit` parameter is required
/// - if `before=#id` is set; returns `limit` objects before object with `id` (not including `id`)
/// - if `after=#id` is set; returns `limit` objects after object with `id` (not including `id`)
/// - if neither is set; returns last `limit` objects
#[derive(Debug, Serialize, Deserialize, Copy, Clone, PartialEq, Default)]
struct PaginationQuery {
    before: Option<BlockNumber>,
    after: Option<BlockNumber>,
    limit: BlockNumber,
}

/// Pagination request parameter.
///
/// Used together with the limit parameter to perform  pagination.
#[derive(Debug, Serialize, Deserialize, Copy, Clone, PartialEq)]
pub enum Pagination {
    /// Request to return some items before specified (not including itself).
    Before(BlockNumber),
    /// Request to return some items after specified (not including itself)
    After(BlockNumber),
    /// Request to return some last items.
    Last,
}

impl PaginationQuery {
    /// Parses the original query into a pair `(pagination, limit)`.
    fn into_inner(self) -> Result<(Pagination, BlockNumber), Error> {
        let (pagination, limit) = match self {
            Self {
                before: Some(before),
                after: None,
                limit,
            } => Ok((Pagination::Before(before), limit)),

            Self {
                before: None,
                after: Some(after),
                limit,
            } => Ok((Pagination::After(after), limit)),

            Self {
                before: None,
                after: None,
                limit,
            } => Ok((Pagination::Last, limit)),

            _ => Err(Error::bad_request("Incorrect pagination query")
                .detail("Pagination query contains both `before` and `after` values.")),
        }?;

        if limit == 0 {
            return Err(Error::bad_request("Incorrect pagination query")
                .detail("Limit should be greater than zero"));
        }

        if limit > MAX_LIMIT {
            return Err(Error::bad_request("Incorrect pagination query")
                .detail(format!("Limit should be lower than {}", MAX_LIMIT)));
        }

        Ok((pagination, limit))
    }
}

impl Pagination {
    /// Converts `(pagination, limit)` pair into the `(max, limit)` pair to perform database queries.
    ///
    /// # Panics
    ///
    /// - if limit is zero.
    fn into_max(self, limit: BlockNumber) -> Result<Option<BlockNumber>, Error> {
        assert!(limit > 0, "Limit should be greater than zero");

        match self {
            Pagination::Before(before) => {
                if before < 1 {
                    return Err(Error::bad_request("Incorrect pagination query")
                        .detail("Before should be greater than zero"));
                }

                Ok(Some(before - 1))
            }
            Pagination::After(after) => Ok(Some(after + limit + 1)),
            Pagination::Last => Ok(None),
        }
    }

    /// Converts `(pagination, limit)` pair into the query.
    fn into_query(self, limit: BlockNumber) -> PaginationQuery {
        match self {
            Pagination::Before(before) => PaginationQuery {
                before: Some(before),
                limit,
                ..PaginationQuery::default()
            },
            Pagination::After(after) => PaginationQuery {
                after: Some(after),
                limit,
                ..PaginationQuery::default()
            },
            Pagination::Last => PaginationQuery {
                limit,
                ..PaginationQuery::default()
            },
        }
    }
}

#[test]
fn pagination_before_max_limit() {
    let pagination = Pagination::Before(10);

    let max = pagination.into_max(10).unwrap();
    assert_eq!(max, Some(9))
}

#[test]
fn pagination_after_max_limit() {
    let pagination = Pagination::After(10);

    let max = pagination.into_max(10).unwrap();
    assert_eq!(max, Some(21))
}<|MERGE_RESOLUTION|>--- conflicted
+++ resolved
@@ -13,12 +13,7 @@
 use serde::{Deserialize, Serialize};
 
 // Workspace uses
-<<<<<<< HEAD
 use zksync_config::{ApiServerOptions, ConfigurationOptions};
-use zksync_storage::ConnectionPool;
-=======
-use zksync_config::ConfigurationOptions;
->>>>>>> 1259956e
 use zksync_types::BlockNumber;
 
 // Local uses
@@ -38,29 +33,15 @@
 
 type JsonResult<T> = std::result::Result<web::Json<T>, Error>;
 
-<<<<<<< HEAD
-pub(crate) fn api_scope(
-    pool: ConnectionPool,
-    fee_ticker: mpsc::Sender<TickerRequest>,
-    tokens_db: TokenDBCache,
-    env_options: ConfigurationOptions,
-    api_server_options: ApiServerOptions,
-) -> Scope {
+pub(crate) fn api_scope(tx_sender: TxSender, env_options: ConfigurationOptions, api_server_options: ApiServerOptions) -> Scope {
     web::scope("/api/v1")
         .service(config::api_scope(&env_options))
-        .service(blocks::api_scope(&api_server_options, pool))
-        .service(tokens::api_scope(tokens_db, fee_ticker))
-=======
-pub(crate) fn api_scope(tx_sender: TxSender, env_options: ConfigurationOptions) -> Scope {
-    web::scope("/api/v1")
-        .service(config::api_scope(&env_options))
-        .service(blocks::api_scope(&env_options, tx_sender.pool.clone()))
+        .service(blocks::api_scope(&api_server_options, tx_sender.pool.clone()))
         .service(transactions::api_scope(tx_sender.clone()))
         .service(tokens::api_scope(
             tx_sender.tokens,
             tx_sender.ticker_requests,
         ))
->>>>>>> 1259956e
 }
 
 /// Internal pagination query representation in according to spec:
