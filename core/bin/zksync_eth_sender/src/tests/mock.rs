//! Mocking utilities for tests.

// Built-in deps
use std::collections::VecDeque;
use std::convert::TryFrom;
// External uses
use tokio::sync::RwLock;
use web3::contract::Options;
use zksync_basic_types::{BlockNumber, H256, U256};
// Workspace uses
use zksync_config::configs::eth_sender::{ETHSenderConfig, GasLimit, Sender};
use zksync_eth_client::EthereumGateway;
use zksync_storage::{ethereum::records::ETHParams, StorageProcessor};
use zksync_types::aggregated_operations::{AggregatedActionType, AggregatedOperation};
use zksync_types::ethereum::{ETHOperation, EthOpId, InsertedOperationResponse};
// Local uses
use super::ETHSender;
use crate::database::DatabaseInterface;
use crate::transactions::ETHStats;
use zksync_eth_client::clients::mock::MockEthereum;

/// Mock database is capable of recording all the incoming requests for the further analysis.
#[derive(Debug)]
pub(in crate) struct MockDatabase {
    eth_operations: RwLock<Vec<ETHOperation>>,
    aggregated_operations: RwLock<Vec<(i64, AggregatedOperation)>>,
    unprocessed_operations: RwLock<Vec<(i64, AggregatedOperation)>>,
    eth_parameters: RwLock<ETHParams>,
}

impl MockDatabase {
    /// Creates a database with emulation of previously stored uncommitted requests.
    pub fn with_restorable_state(
        eth_operations: Vec<ETHOperation>,
        aggregated_operations: Vec<(i64, AggregatedOperation)>,
        unprocessed_operations: Vec<(i64, AggregatedOperation)>,
        eth_parameters: ETHParams,
    ) -> Self {
        Self {
            eth_operations: RwLock::new(eth_operations),
            aggregated_operations: RwLock::new(aggregated_operations),
            unprocessed_operations: RwLock::new(unprocessed_operations),
            eth_parameters: RwLock::new(eth_parameters),
        }
    }

    pub async fn update_gas_price_limit(&self, value: i64) -> anyhow::Result<()> {
        let mut eth_parameters = self.eth_parameters.write().await;
        eth_parameters.gas_price_limit = value;

        Ok(())
    }

    /// Simulates the operation of OperationsSchema, creates a new operation in the database.
    pub async fn send_aggregated_operation(
        &mut self,
        aggregated_operation: (i64, AggregatedOperation),
    ) -> anyhow::Result<()> {
        self.unprocessed_operations
            .write()
            .await
            .push(aggregated_operation.clone());
        self.aggregated_operations
            .write()
            .await
            .push(aggregated_operation);

        Ok(())
    }

    /// Ensures that the provided transaction is stored in the database and not confirmed yet.
    pub async fn assert_stored(&self, tx: &ETHOperation) {
        let eth_operations = self.eth_operations.read().await;
        let is_stored = eth_operations
            .iter()
            .any(|eth_op| eth_op.id == tx.id && !eth_op.confirmed);

        assert!(is_stored);
    }

    /// Ensures that the provided transaction is stored as confirmed.
    pub async fn assert_confirmed(&self, tx: &ETHOperation) {
        let eth_operations = self.eth_operations.read().await;
        let is_confirmed = eth_operations
            .iter()
            .any(|eth_op| eth_op.id == tx.id && eth_op.confirmed);

        assert!(is_confirmed);
    }
}

#[async_trait::async_trait]
impl DatabaseInterface for MockDatabase {
    /// Creates a new database connection, used as a stub
    /// and nothing will be sent through this connection.
    async fn acquire_connection(&self) -> anyhow::Result<StorageProcessor<'_>> {
        StorageProcessor::establish_connection().await
    }

    /// Returns all unprocessed operations.
    async fn load_new_operations(
        &self,
        _connection: &mut StorageProcessor<'_>,
    ) -> anyhow::Result<Vec<(i64, AggregatedOperation)>> {
        let unprocessed_operations = self
            .unprocessed_operations
            .read()
            .await
            .iter()
            .cloned()
            .collect::<Vec<_>>();

        Ok(unprocessed_operations)
    }

    /// Remove the unprocessed operations from the database.
    async fn remove_unprocessed_operations(
        &self,
        _connection: &mut StorageProcessor<'_>,
        operations_id: Vec<i64>,
    ) -> anyhow::Result<()> {
        let mut old_unprocessed_operations = self.unprocessed_operations.write().await;

        let mut new_unprocessed_operations = Vec::new();
        for operation in old_unprocessed_operations.iter() {
            if !operations_id.iter().any(|id| &operation.0 == id) {
                new_unprocessed_operations.push(operation.clone());
            }
        }
        *old_unprocessed_operations = new_unprocessed_operations;

        Ok(())
    }

    async fn update_gas_price_params(
        &self,
        _connection: &mut StorageProcessor<'_>,
        gas_price_limit: U256,
        average_gas_price: U256,
    ) -> anyhow::Result<()> {
        let mut eth_parameters = self.eth_parameters.write().await;
        eth_parameters.gas_price_limit =
            i64::try_from(gas_price_limit).expect("Can't convert U256 to i64");
        eth_parameters.average_gas_price =
            Some(i64::try_from(average_gas_price).expect("Can't convert U256 to i64"));

        Ok(())
    }

    async fn restore_unprocessed_operations(
        &self,
        _connection: &mut StorageProcessor<'_>,
    ) -> anyhow::Result<()> {
        let aggregated_operations = self.aggregated_operations.read().await;
        let eth_operations = self.eth_operations.read().await;
        let mut unprocessed_operations = self.unprocessed_operations.write().await;

        let mut new_unprocessed_operations = Vec::new();

        for operation in aggregated_operations.iter() {
            let is_operation_in_queue = unprocessed_operations
                .iter()
                .any(|unprocessed_operation| unprocessed_operation.0 == operation.0);
            let is_operation_send_to_ethereum = eth_operations
                .iter()
                .any(|ethereum_operation| ethereum_operation.op.as_ref().unwrap().0 == operation.0);
            if !is_operation_in_queue && !is_operation_send_to_ethereum {
                new_unprocessed_operations.push(operation.clone());
            }
        }

        unprocessed_operations.extend(new_unprocessed_operations);

        Ok(())
    }

    async fn load_unconfirmed_operations(
        &self,
        _connection: &mut StorageProcessor<'_>,
    ) -> anyhow::Result<VecDeque<ETHOperation>> {
        let unconfirmed_operations = self
            .eth_operations
            .read()
            .await
            .iter()
            .cloned()
            .filter(|eth_op| !eth_op.confirmed)
            .collect();

        Ok(unconfirmed_operations)
    }

    async fn save_new_eth_tx(
        &self,
        _connection: &mut StorageProcessor<'_>,
        op_type: AggregatedActionType,
        op: Option<(i64, AggregatedOperation)>,
        deadline_block: i64,
        used_gas_price: U256,
        encoded_tx_data: Vec<u8>,
    ) -> anyhow::Result<InsertedOperationResponse> {
        let mut eth_operations = self.eth_operations.write().await;
        let id = eth_operations.len() as i64;
        let nonce = eth_operations.len();

        // Store with the assigned ID.
        let eth_operation = ETHOperation {
            id,
            op_type,
            op,
            nonce: nonce.into(),
            last_deadline_block: deadline_block as u64,
            last_used_gas_price: used_gas_price,
            used_tx_hashes: vec![],
            encoded_tx_data,
            confirmed: false,
            final_hash: None,
        };

        eth_operations.push(eth_operation);

        let response = InsertedOperationResponse {
            id,
            nonce: nonce.into(),
        };

        Ok(response)
    }

    /// Adds a tx hash entry associated with some Ethereum operation to the database.
    async fn add_hash_entry(
        &self,
        _connection: &mut StorageProcessor<'_>,
        eth_op_id: i64,
        hash: &H256,
    ) -> anyhow::Result<()> {
        let mut eth_operations = self.eth_operations.write().await;
        let eth_op = eth_operations
            .iter_mut()
            .find(|eth_op| eth_op.id == eth_op_id && !eth_op.confirmed);

        if let Some(eth_op) = eth_op {
            eth_op.used_tx_hashes.push(*hash);
        } else {
            panic!("Attempt to update tx that is not unconfirmed");
        }

        Ok(())
    }

    async fn update_eth_tx(
        &self,
        _connection: &mut StorageProcessor<'_>,
        eth_op_id: EthOpId,
        new_deadline_block: i64,
        new_gas_value: U256,
    ) -> anyhow::Result<()> {
        let mut eth_operations = self.eth_operations.write().await;
        let eth_op = eth_operations
            .iter_mut()
            .find(|eth_op| eth_op.id == eth_op_id && !eth_op.confirmed);

        if let Some(eth_op) = eth_op {
            eth_op.last_deadline_block = new_deadline_block as u64;
            eth_op.last_used_gas_price = new_gas_value;
        } else {
            panic!("Attempt to update tx that is not unconfirmed");
        }

        Ok(())
    }

    async fn confirm_operation(
        &self,
        _connection: &mut StorageProcessor<'_>,
        hash: &H256,
        _op: &ETHOperation,
    ) -> anyhow::Result<()> {
        let mut eth_operations = self.eth_operations.write().await;
        let mut op_idx: Option<i64> = None;
        for operation in eth_operations.iter_mut() {
            if operation.used_tx_hashes.contains(hash) {
                operation.confirmed = true;
                operation.final_hash = Some(*hash);
                op_idx = Some(operation.id);
                break;
            }
        }

        assert!(
            op_idx.is_some(),
            "Request to confirm operation that was not stored"
        );

        Ok(())
    }

    async fn load_gas_price_limit(
        &self,
        _connection: &mut StorageProcessor<'_>,
    ) -> anyhow::Result<U256> {
        let eth_parameters = self.eth_parameters.read().await;
        let gas_price_limit = eth_parameters.gas_price_limit.into();

        Ok(gas_price_limit)
    }

    async fn load_stats(&self, _connection: &mut StorageProcessor<'_>) -> anyhow::Result<ETHStats> {
        let eth_parameters = self.eth_parameters.read().await;
        let eth_stats = ETHStats {
            last_committed_block: eth_parameters.last_committed_block as usize,
            last_verified_block: eth_parameters.last_verified_block as usize,
            last_executed_block: eth_parameters.last_executed_block as usize,
        };

        Ok(eth_stats)
    }

    async fn is_previous_operation_confirmed(
        &self,
        _connection: &mut StorageProcessor<'_>,
        op: &ETHOperation,
    ) -> anyhow::Result<bool> {
        let confirmed = {
            let op = op.op.as_ref().unwrap();
            // We're checking previous block, so for the edge case of first block we can say that previous operation was confirmed.
            let (first_block, _) = op.1.get_block_range();
            if first_block == BlockNumber(1) {
                return Ok(true);
            }

            let eth_operations = self.eth_operations.read().await.clone();

            // Consider an operation that affects sequential blocks.
            let maybe_operation = eth_operations.iter().find(|(eth_operation)| {
                let op_block_range = eth_operation.op.as_ref().unwrap().1.get_block_range();

                op_block_range.1 == first_block - 1
            });

            let operation = match maybe_operation {
                Some(op) => op,
                None => return Ok(false),
            };

            operation.confirmed
        };

        Ok(confirmed)
    }
}

/// Creates a default `ETHParams` for use by mock `ETHSender` .
pub(in crate) fn default_eth_parameters() -> ETHParams {
    ETHParams {
        id: true,
        nonce: 0,
        gas_price_limit: 400000000000,
        average_gas_price: None,
        last_committed_block: 0,
        last_verified_block: 0,
        last_executed_block: 0,
    }
}

/// Creates a default `ETHSender` with mock Ethereum connection/database and no operations in DB.
/// Returns the `ETHSender` itself along with communication channels to interact with it.
<<<<<<< HEAD
pub(in crate) async fn default_eth_sender() -> ETHSender<MockDatabase> {
    build_eth_sender(1, Vec::new(), default_eth_parameters()).await
=======
pub(in crate) async fn default_eth_sender() -> ETHSender<MockEthereum, MockDatabase> {
    build_eth_sender(
        1,
        Vec::new(),
        Vec::new(),
        Vec::new(),
        default_eth_parameters(),
    )
    .await
>>>>>>> 045981bf
}

/// Creates an `ETHSender` with mock Ethereum connection/database and no operations in DB
/// which supports multiple transactions in flight.
/// Returns the `ETHSender` itself along with communication channels to interact with it.
<<<<<<< HEAD
pub(in crate) async fn concurrent_eth_sender(max_txs_in_flight: u64) -> ETHSender<MockDatabase> {
    build_eth_sender(max_txs_in_flight, Vec::new(), default_eth_parameters()).await
=======
pub(in crate) async fn concurrent_eth_sender(
    max_txs_in_flight: u64,
) -> ETHSender<MockEthereum, MockDatabase> {
    build_eth_sender(
        max_txs_in_flight,
        Vec::new(),
        Vec::new(),
        Vec::new(),
        default_eth_parameters(),
    )
    .await
>>>>>>> 045981bf
}

/// Creates an `ETHSender` with mock Ethereum connection/database and restores its state "from DB".
/// Returns the `ETHSender` itself along with communication channels to interact with it.
pub(in crate) async fn restored_eth_sender(
    eth_operations: Vec<ETHOperation>,
    aggregated_operations: Vec<(i64, AggregatedOperation)>,
    unprocessed_operations: Vec<(i64, AggregatedOperation)>,
    eth_parameters: ETHParams,
) -> ETHSender<MockDatabase> {
    const MAX_TXS_IN_FLIGHT: u64 = 1;

    build_eth_sender(
        MAX_TXS_IN_FLIGHT,
        eth_operations,
        aggregated_operations,
        unprocessed_operations,
        eth_parameters,
    )
    .await
}

/// Helper method for configurable creation of `ETHSender`.
async fn build_eth_sender(
    max_txs_in_flight: u64,
    eth_operations: Vec<ETHOperation>,
    aggregated_operations: Vec<(i64, AggregatedOperation)>,
    unprocessed_operations: Vec<(i64, AggregatedOperation)>,
    eth_parameters: ETHParams,
<<<<<<< HEAD
) -> ETHSender<MockDatabase> {
    let ethereum = EthereumGateway::Mock(MockEthereum::default());
    let db = MockDatabase::with_restorable_state(eth_operations, eth_parameters);
=======
) -> ETHSender<MockEthereum, MockDatabase> {
    let ethereum = MockEthereum::default();
    let db = MockDatabase::with_restorable_state(
        eth_operations,
        aggregated_operations,
        unprocessed_operations,
        eth_parameters,
    );
>>>>>>> 045981bf

    let options = ETHSenderConfig {
        sender: Sender {
            max_txs_in_flight,
            expected_wait_time_block: super::EXPECTED_WAIT_TIME_BLOCKS,
            wait_confirmations: super::WAIT_CONFIRMATIONS,
            tx_poll_period: 0,
            is_enabled: true,
            operator_commit_eth_addr: Default::default(),
            operator_private_key: Default::default(),
        },
        gas_price_limit: GasLimit {
            default: 1000,
            sample_interval: 15,
            update_interval: 15,
            scale_factor: 1.0f64,
        },
    };

    ETHSender::new(options, db, ethereum).await
}

/// Behaves the same as `ETHSender::sign_new_tx`, but does not affect nonce.
/// This method should be used to create expected tx copies which won't affect
/// the internal `ETHSender` state.
pub(in crate) async fn create_signed_tx(
    id: i64,
    eth_sender: &ETHSender<MockDatabase>,
    aggregated_operation: (i64, AggregatedOperation),
    deadline_block: u64,
    nonce: i64,
) -> ETHOperation {
    let options = Options {
        nonce: Some(nonce.into()),
        ..Default::default()
    };

    let raw_tx = eth_sender.operation_to_raw_tx(&aggregated_operation.1);
    let signed_tx = eth_sender
        .ethereum
        .sign_prepared_tx(raw_tx.clone(), options)
        .await
        .unwrap();

    let op_type = aggregated_operation.1.get_action_type();

    ETHOperation {
        id,
        op_type,
        op: Some(aggregated_operation.clone()),
        nonce: signed_tx.nonce,
        last_deadline_block: deadline_block,
        last_used_gas_price: signed_tx.gas_price,
        used_tx_hashes: vec![signed_tx.hash],
        encoded_tx_data: raw_tx,
        confirmed: false,
        final_hash: None,
    }
}<|MERGE_RESOLUTION|>--- conflicted
+++ resolved
@@ -365,11 +365,7 @@
 
 /// Creates a default `ETHSender` with mock Ethereum connection/database and no operations in DB.
 /// Returns the `ETHSender` itself along with communication channels to interact with it.
-<<<<<<< HEAD
 pub(in crate) async fn default_eth_sender() -> ETHSender<MockDatabase> {
-    build_eth_sender(1, Vec::new(), default_eth_parameters()).await
-=======
-pub(in crate) async fn default_eth_sender() -> ETHSender<MockEthereum, MockDatabase> {
     build_eth_sender(
         1,
         Vec::new(),
@@ -378,19 +374,12 @@
         default_eth_parameters(),
     )
     .await
->>>>>>> 045981bf
 }
 
 /// Creates an `ETHSender` with mock Ethereum connection/database and no operations in DB
 /// which supports multiple transactions in flight.
 /// Returns the `ETHSender` itself along with communication channels to interact with it.
-<<<<<<< HEAD
 pub(in crate) async fn concurrent_eth_sender(max_txs_in_flight: u64) -> ETHSender<MockDatabase> {
-    build_eth_sender(max_txs_in_flight, Vec::new(), default_eth_parameters()).await
-=======
-pub(in crate) async fn concurrent_eth_sender(
-    max_txs_in_flight: u64,
-) -> ETHSender<MockEthereum, MockDatabase> {
     build_eth_sender(
         max_txs_in_flight,
         Vec::new(),
@@ -399,7 +388,6 @@
         default_eth_parameters(),
     )
     .await
->>>>>>> 045981bf
 }
 
 /// Creates an `ETHSender` with mock Ethereum connection/database and restores its state "from DB".
@@ -429,20 +417,14 @@
     aggregated_operations: Vec<(i64, AggregatedOperation)>,
     unprocessed_operations: Vec<(i64, AggregatedOperation)>,
     eth_parameters: ETHParams,
-<<<<<<< HEAD
 ) -> ETHSender<MockDatabase> {
     let ethereum = EthereumGateway::Mock(MockEthereum::default());
-    let db = MockDatabase::with_restorable_state(eth_operations, eth_parameters);
-=======
-) -> ETHSender<MockEthereum, MockDatabase> {
-    let ethereum = MockEthereum::default();
     let db = MockDatabase::with_restorable_state(
         eth_operations,
         aggregated_operations,
         unprocessed_operations,
         eth_parameters,
     );
->>>>>>> 045981bf
 
     let options = ETHSenderConfig {
         sender: Sender {
