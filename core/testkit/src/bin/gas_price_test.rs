--- conflicted
+++ resolved
@@ -245,47 +245,6 @@
         base_cost.base_commit_cost, base_cost.base_verify_cost, base_cost.base_withdraw_cost
     );
 
-<<<<<<< HEAD
-    commit_cost_of_deposits(&mut test_setup, 100, Token(0), rng).report(
-        &base_cost,
-        "deposit ETH",
-        true,
-    );
-    commit_cost_of_deposits(&mut test_setup, 50, Token(1), rng).report(
-        &base_cost,
-        "deposit ERC20",
-        true,
-    );
-
-    commit_cost_of_change_pubkey(&mut test_setup, 50).report(
-        &base_cost,
-        "change pubkey offchain",
-        false,
-    );
-
-    commit_cost_of_change_pubkey_onchain_auth(&mut test_setup, 50).report(
-        &base_cost,
-        "change pubkey onchain auth",
-        false,
-    );
-
-    commit_cost_of_transfers(&mut test_setup, 500, rng).report(&base_cost, "transfer", false);
-    commit_cost_of_transfers_to_new(&mut test_setup, 500, rng).report(
-        &base_cost,
-        "transfer to new",
-        false,
-    );
-    commit_cost_of_full_exits(&mut test_setup, 100, Token(0)).report(
-        &base_cost,
-        "full exit ETH",
-        true,
-    );
-    commit_cost_of_full_exits(&mut test_setup, 100, Token(1)).report(
-        &base_cost,
-        "full exit ERC20",
-        true,
-    );
-=======
     commit_cost_of_deposits(&mut test_setup, 100, Token(0), rng)
         .await
         .report(&base_cost, "deposit ETH", true);
@@ -309,7 +268,6 @@
     commit_cost_of_full_exits(&mut test_setup, 100, Token(1))
         .await
         .report(&base_cost, "full exit ERC20", true);
->>>>>>> 1d13d02a
 
     let withdrawals_amount = MAX_WITHDRAWALS_PER_BLOCK as usize;
     commit_cost_of_withdrawals(&mut test_setup, withdrawals_amount, Token(0), rng)
@@ -354,15 +312,6 @@
         )
         .await;
     // create account 2
-<<<<<<< HEAD
-    test_setup.deposit(
-        ETHAccountId(2),
-        ZKSyncAccountId(2),
-        Token(0),
-        BigUint::from(0u32),
-    );
-    test_setup.change_pubkey_with_tx(ZKSyncAccountId(1), Token(0), change_pk_fee);
-=======
     test_setup
         .deposit(
             ETHAccountId(2),
@@ -372,7 +321,6 @@
         )
         .await;
     test_setup.change_pubkey_with_tx(ZKSyncAccountId(1)).await;
->>>>>>> 1d13d02a
     test_setup
         .execute_commit_and_verify_block()
         .await
@@ -425,15 +373,6 @@
     }
 
     test_setup.start_block();
-<<<<<<< HEAD
-    test_setup.deposit(
-        ETHAccountId(1),
-        ZKSyncAccountId(1),
-        Token(0),
-        deposit_amount,
-    );
-    test_setup.change_pubkey_with_tx(ZKSyncAccountId(1), Token(0), change_pk_fee);
-=======
     test_setup
         .deposit(
             ETHAccountId(1),
@@ -443,7 +382,6 @@
         )
         .await;
     test_setup.change_pubkey_with_tx(ZKSyncAccountId(1)).await;
->>>>>>> 1d13d02a
     test_setup
         .execute_commit_and_verify_block()
         .await
@@ -502,15 +440,10 @@
     }
 
     test_setup.start_block();
-<<<<<<< HEAD
-    test_setup.deposit(ETHAccountId(1), ZKSyncAccountId(1), token, deposit_amount);
-    test_setup.change_pubkey_with_tx(ZKSyncAccountId(1), token, change_pk_fee);
-=======
     test_setup
         .deposit(ETHAccountId(1), ZKSyncAccountId(1), token, deposit_amount)
         .await;
     test_setup.change_pubkey_with_tx(ZKSyncAccountId(1)).await;
->>>>>>> 1d13d02a
     test_setup
         .execute_commit_and_verify_block()
         .await
@@ -652,15 +585,10 @@
     let deposit_amount = (fee_amount * (n_change_pubkeys + 1) as u32).into();
 
     test_setup.start_block();
-<<<<<<< HEAD
-    test_setup.deposit(ETHAccountId(1), ZKSyncAccountId(1), token, deposit_amount);
-    test_setup.change_pubkey_with_tx(ZKSyncAccountId(1), token, BigUint::from(fee_amount));
-=======
     test_setup
         .deposit(ETHAccountId(1), ZKSyncAccountId(1), token, deposit_amount)
         .await;
     test_setup.change_pubkey_with_tx(ZKSyncAccountId(1)).await;
->>>>>>> 1d13d02a
     test_setup
         .execute_commit_and_verify_block()
         .await
@@ -668,11 +596,11 @@
 
     test_setup.start_block();
     for _ in 0..n_change_pubkeys {
-<<<<<<< HEAD
-        test_setup.change_pubkey_with_tx(ZKSyncAccountId(1), token, BigUint::from(fee_amount));
+        test_setup.change_pubkey_with_tx(ZKSyncAccountId(1)).await;
     }
     let change_pubkey_execute_result = test_setup
         .execute_commit_and_verify_block()
+        .await
         .expect("Block execution failed");
     assert_eq!(
         change_pubkey_execute_result.block_size_chunks,
@@ -686,49 +614,6 @@
     )
 }
 
-fn commit_cost_of_change_pubkey_onchain_auth(
-    test_setup: &mut TestSetup,
-    n_change_pubkeys: usize,
-) -> CostsSample {
-    let token = Token(0);
-    let fee_amount = 100u32;
-    let deposit_amount = (fee_amount * (n_change_pubkeys + 1) as u32).into();
-
-    test_setup.start_block();
-    test_setup.deposit(ETHAccountId(1), ZKSyncAccountId(1), token, deposit_amount);
-    test_setup.change_pubkey_with_tx(ZKSyncAccountId(1), token, BigUint::from(fee_amount));
-    test_setup
-        .execute_commit_and_verify_block()
-        .expect("Block execution failed");
-
-    test_setup.start_block();
-    for _ in 0..n_change_pubkeys {
-        test_setup.change_pubkey_with_onchain_auth(
-            ETHAccountId(0),
-            ZKSyncAccountId(1),
-            token,
-            BigUint::from(fee_amount),
-        );
-=======
-        test_setup.change_pubkey_with_tx(ZKSyncAccountId(1)).await;
->>>>>>> 1d13d02a
-    }
-    let change_pubkey_execute_result = test_setup
-        .execute_commit_and_verify_block()
-        .await
-        .expect("Block execution failed");
-    assert_eq!(
-        change_pubkey_execute_result.block_size_chunks,
-        n_change_pubkeys * ChangePubKeyOp::CHUNKS,
-        "block size mismatch"
-    );
-    CostsSample::new(
-        n_change_pubkeys,
-        U256::from(0),
-        change_pubkey_execute_result,
-    )
-}
-
 #[tokio::main]
 async fn main() {
     gas_price_test().await;
