// External imports
use chrono::{DateTime, Utc};
use sqlx::FromRow;
// Workspace imports
// Local imports

#[derive(Debug, FromRow)]
pub struct MempoolTx {
    pub id: i64,
    pub tx_hash: String,
    pub tx: serde_json::Value,
    pub created_at: DateTime<Utc>,
    pub eth_sign_data: Option<serde_json::Value>,
<<<<<<< HEAD
    pub batch_id: i64,
}

#[derive(Debug, Insertable)]
#[table_name = "mempool_txs"]
pub struct NewMempoolTx {
    pub tx_hash: String,
    pub tx: serde_json::Value,
    pub created_at: DateTime<Utc>,
    pub eth_sign_data: Option<serde_json::Value>,
    pub batch_id: i64,
}

#[derive(Debug, Insertable)]
#[table_name = "mempool_txs"]
pub struct NewMempoolBatchTx {
    pub tx_hash: String,
    pub tx: serde_json::Value,
    pub created_at: DateTime<Utc>,
    pub eth_sign_data: Option<serde_json::Value>,
=======
>>>>>>> 1d13d02a
}<|MERGE_RESOLUTION|>--- conflicted
+++ resolved
@@ -11,27 +11,5 @@
     pub tx: serde_json::Value,
     pub created_at: DateTime<Utc>,
     pub eth_sign_data: Option<serde_json::Value>,
-<<<<<<< HEAD
     pub batch_id: i64,
-}
-
-#[derive(Debug, Insertable)]
-#[table_name = "mempool_txs"]
-pub struct NewMempoolTx {
-    pub tx_hash: String,
-    pub tx: serde_json::Value,
-    pub created_at: DateTime<Utc>,
-    pub eth_sign_data: Option<serde_json::Value>,
-    pub batch_id: i64,
-}
-
-#[derive(Debug, Insertable)]
-#[table_name = "mempool_txs"]
-pub struct NewMempoolBatchTx {
-    pub tx_hash: String,
-    pub tx: serde_json::Value,
-    pub created_at: DateTime<Utc>,
-    pub eth_sign_data: Option<serde_json::Value>,
-=======
->>>>>>> 1d13d02a
 }