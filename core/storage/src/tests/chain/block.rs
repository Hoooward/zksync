--- conflicted
+++ resolved
@@ -469,26 +469,16 @@
             ((4, 100), &empty_vec, vec![]),
         ];
 
-<<<<<<< HEAD
-        for ((block, limit), expected_slice) in test_vector {
-=======
         for ((block, limit), expected_slice, has_proof) in test_vector {
->>>>>>> 63d6fa47
             let commits = BlockSchema(&conn).load_commits_after_block(block, limit)?;
 
             assert_eq!(commits.len(), expected_slice.len());
 
-<<<<<<< HEAD
-            for (expected, (got, has_proof)) in expected_slice.iter().zip(commits) {
-                assert_eq!(expected.id, got.id);
-                assert!(!has_proof);
-=======
             for ((expected, (got, got_hash_proof)), expect_hash_proof) in
                 expected_slice.iter().zip(commits).zip(has_proof)
             {
                 assert_eq!(expected.id, got.id);
                 assert_eq!(expect_hash_proof, got_hash_proof);
->>>>>>> 63d6fa47
             }
         }
 
