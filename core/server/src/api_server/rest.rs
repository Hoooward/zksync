--- conflicted
+++ resolved
@@ -480,7 +480,6 @@
 ) -> ActixResult<HttpResponse> {
     let block_number = path.into_inner();
 
-<<<<<<< HEAD
     let storage = data.access_storage()?;
 
     let txs = storage
@@ -488,36 +487,6 @@
         .block_schema()
         .get_block_transactions(block_number)
         .map_err(|_| HttpResponse::InternalServerError().finish())?;
-=======
-    let executed_ops = data
-        .get_block_executed_ops(block_id)?
-        .into_iter()
-        .filter(|op| match op {
-            ExecutedOperations::Tx(tx) => tx.op.is_some(),
-            _ => true,
-        })
-        .collect::<Vec<_>>();
-
-    #[derive(Serialize)]
-    struct ExecutedOperationWithHash {
-        op: ExecutedOperations,
-        tx_hash: String,
-    };
-
-    let executed_ops_with_hashes = executed_ops
-        .into_iter()
-        .map(|op| {
-            let tx_hash = match &op {
-                ExecutedOperations::Tx(tx) => tx.tx.hash().to_string(),
-                ExecutedOperations::PriorityOp(tx) => {
-                    format!("0x{}", hex::encode(&tx.priority_op.eth_hash))
-                }
-            };
-
-            ExecutedOperationWithHash { op, tx_hash }
-        })
-        .collect::<Vec<_>>();
->>>>>>> a8643eec
 
     Ok(HttpResponse::Ok().json(txs))
 }
