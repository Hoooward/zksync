import { Command } from 'commander';
import * as utils from '../utils';
import fs from 'fs';
import * as dummyProver from '../dummy-prover';
import * as contract from '../contract';
import * as run from '../run/run';

export async function withServer(testSuite: () => Promise<void>, timeout: number) {
    if (!(await dummyProver.status())) {
        await dummyProver.enable();
    }

    await utils.spawn('cargo build --bin zksync_server --release');
    await utils.spawn('cargo build --bin dummy_prover --release');

    const serverLog = fs.openSync('server.log', 'w');
    const server = utils.background(
        'cargo run --bin zksync_server --release',
        [0, serverLog, serverLog] // redirect stdout and stderr to server.log
    );
    await utils.sleep(1);

    const proverLog = fs.openSync('dummy_prover.log', 'w');
    const prover = utils.background(
        'cargo run --bin dummy_prover --release dummy-prover-instance',
        [0, proverLog, proverLog] // redirect stdout and stderr to dummy_prover.log
    );
    await utils.sleep(10);

    // set a timeout in case tests hang
    const timer = setTimeout(() => {
        console.log('Timeout reached!');
        process.exit(1);
    }, timeout * 1000);
    timer.unref(); // this is here to make sure process does not wait for timeout to fire

    // for unknown reason, when ctrl+c is pressed, the exit hook
    // is only triggered after the current process has exited,
    // so you will see logs appearing out of nowhere.
    // child processes are detached (because it's the only
    // way to kill them recursively in node), but the hook itself
    // is not, despite its weid behaviour. if anyone can fix this,
    // I would appreciate it, otherwise, it's not a big deal,
    // since --with-server is only meant to be run on CI.
    process.on('SIGINT', () => {
        console.log('Interrupt received...');
        process.exit(130);
    });

    process.on('SIGTERM', () => {
        console.log('Being murdered...');
        process.exit(143);
    });

    // this code runs when tests finish or fail,
    // ctrl+c is pressed an or external kill signal is received
    process.on('exit', (code) => {
        console.log('Termination started...');
        // sleeps are here to let every process finish its work
        utils.sleepSync(5);
        // server or prover might also crash, so killing may be unsuccessful
        // but we still want to see the logs in this case.
        // using process.kill(-child.pid) and not child.kill() along with the fact than
        // child is detached guarantees that processes are killed recursively (by group id)
        utils.allowFailSync(() => process.kill(-server.pid, 'SIGKILL'));
        utils.allowFailSync(() => process.kill(-prover.pid, 'SIGKILL'));
        utils.allowFailSync(() => clearTimeout(timer));
        if (code !== 0) {
            // we only wan't to see the logs if something's wrong
            run.catLogs();
        }
        utils.sleepSync(5);
    });

    await testSuite();
    // without this, process hangs even though timeout is .unref()'d and tests finished sucessfully
    process.exit(0);
}

export async function inDocker(command: string, timeout: number) {
    const timer = setTimeout(() => {
        console.log('Timeout reached!');
        run.catLogs(1);
    }, timeout * 1000);
    timer.unref();

    const volume = `${process.env.ZKSYNC_HOME}:/usr/src/zksync`;
    const image = `matterlabs/ci-integration-test:latest`;
    await utils.spawn(
        `docker run -v ${volume} ${image} bash -c "/usr/local/bin/entrypoint.sh && ${command} || zk run cat-logs 1"`
    );
}

export async function all() {
    await server();
    await api();
    await zcli();
    await rustSDK();
    // have to kill server before running data-restore
    await utils.spawn('killall zksync_server');
    await run.dataRestore.checkExisting();
}

export async function api() {
    await utils.spawn('yarn ts-tests api-test');
}

export async function zcli() {
    await utils.spawn('yarn zcli test');
}

export async function server() {
    await utils.spawn('yarn ts-tests test');
}

export async function testkit(command: string, timeout: number) {
    let containerID = '';
    const prevUrl = process.env.ETH_CLIENT_WEB3_URL;
    if (process.env.ZKSYNC_ENV == 'dev' && process.env.CI != '1') {
        const { stdout } = await utils.exec('docker run --rm -d -p 7545:8545 matterlabs/geth:latest fast');
        containerID = stdout;
        process.env.ETH_CLIENT_WEB3_URL = 'http://localhost:7545';
    }
    process.on('SIGINT', () => {
        console.log('interrupt received');
        // we have to emit this manually, as SIGINT is considered explicit termination
        process.emit('beforeExit', 130);
    });

    // set a timeout in case tests hang
    const timer = setTimeout(() => {
        console.log('Timeout reached!');
        process.emit('beforeExit', 1);
    }, timeout * 1000);
    timer.unref();

    // since we HAVE to make an async call upon exit,
    // the only solution is to use beforeExit hook
    // but be careful! this is not called upon explicit termination
    // e.g. on SIGINT or process.exit()
    process.on('beforeExit', async (code) => {
        if (process.env.ZKSYNC_ENV == 'dev' && process.env.CI != '1') {
            try {
                // probably should be replaced with child_process.execSync in future
                // to change the hook to program.on('exit', ...)
                await utils.exec(`docker kill ${containerID}`);
            } catch {
                console.error('Problem killing', containerID);
            }
            process.env.ETH_CLIENT_WEB3_URL = prevUrl;
            // this has to be here - or else we will call this hook again
            process.exit(code);
        }
    });

    process.env.CHAIN_ETH_NETWORK = 'test';
    await run.verifyKeys.unpack();
    await contract.build();

    if (command.includes('block_sizes_test ')) {
        await utils.spawn(`cargo run --release --bin ${command}`);
    } else if (command == 'fast') {
        await utils.spawn('cargo run --bin testkit_tests --release');
<<<<<<< HEAD
        await utils.spawn('cargo run --bin gas_price_test --release');
=======
        await utils.spawn('cargo run --bin migration_test --release');
>>>>>>> 3c3dfc8f
        await utils.spawn('cargo run --bin revert_blocks_test --release');
        await utils.spawn('cargo run --bin migration_test --release');
        await utils.spawn('cargo run --bin exodus_test --release');
    } else {
        await utils.spawn(`cargo run --bin ${command} --release`);
    }
}

export async function rustSDK() {
    await utils.spawn('cargo test -p zksync --release -- --ignored --test-threads=1');
}

export const command = new Command('integration').description('zksync integration tests').alias('i');

command
    .command('all')
    .description('run all integration tests (no testkit)')
    .option('--with-server')
    .option('--in-docker')
    .action(async (cmd: Command) => {
        const timeout = 1800;
        if (cmd.withServer) {
            await withServer(all, timeout);
        } else if (cmd.inDocker) {
            await inDocker('zk test i all', timeout);
        } else {
            await all();
        }
    });

command
    .command('zcli')
    .description('run zcli integration tests')
    .option('--with-server')
    .action(async (cmd: Command) => {
        cmd.withServer ? await withServer(zcli, 240) : await zcli();
    });

command
    .command('server')
    .description('run server integration tests')
    .option('--with-server')
    .action(async (cmd: Command) => {
        cmd.withServer ? await withServer(server, 1200) : await server();
    });

command
    .command('rust-sdk')
    .description('run rust SDK integration tests')
    .option('--with-server')
    .action(async (cmd: Command) => {
        cmd.withServer ? await withServer(rustSDK, 1200) : await rustSDK();
    });

command
    .command('api')
    .description('run api integration tests')
    .option('--with-server')
    .action(async (cmd: Command) => {
        cmd.withServer ? await withServer(api, 240) : await api();
    });

command
    .command('testkit [mode]')
    .description('run testkit tests')
    .option('--offline')
    .action(async (mode?: string, offline: boolean = false) => {
        if (offline) {
            process.env.SQLX_OFFLINE = 'true';
        }
        mode = mode || 'fast';
<<<<<<< HEAD
        await testkit(mode, 600);
=======
        if (mode != 'fast' && mode != 'block-sizes') {
            throw new Error('modes are either "fast" or "block-sizes"');
        }
        await testkit(mode, 6000);

        if (offline) {
            delete process.env.SQLX_OFFLINE;
        }
>>>>>>> 3c3dfc8f
    });<|MERGE_RESOLUTION|>--- conflicted
+++ resolved
@@ -161,11 +161,7 @@
         await utils.spawn(`cargo run --release --bin ${command}`);
     } else if (command == 'fast') {
         await utils.spawn('cargo run --bin testkit_tests --release');
-<<<<<<< HEAD
         await utils.spawn('cargo run --bin gas_price_test --release');
-=======
-        await utils.spawn('cargo run --bin migration_test --release');
->>>>>>> 3c3dfc8f
         await utils.spawn('cargo run --bin revert_blocks_test --release');
         await utils.spawn('cargo run --bin migration_test --release');
         await utils.spawn('cargo run --bin exodus_test --release');
@@ -237,16 +233,5 @@
             process.env.SQLX_OFFLINE = 'true';
         }
         mode = mode || 'fast';
-<<<<<<< HEAD
-        await testkit(mode, 600);
-=======
-        if (mode != 'fast' && mode != 'block-sizes') {
-            throw new Error('modes are either "fast" or "block-sizes"');
-        }
-        await testkit(mode, 6000);
-
         if (offline) {
-            delete process.env.SQLX_OFFLINE;
-        }
->>>>>>> 3c3dfc8f
     });