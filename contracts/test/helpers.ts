--- conflicted
+++ resolved
@@ -56,11 +56,7 @@
         expect(oldCommittedPriorityRequests - newCommittedPriorityRequests).equal(0);
         expect(newFirstPriorityRequestId - oldFirstPriorityRequestId).equal(actualToCancel);
 
-<<<<<<< HEAD
-        const balanceToWithdraw = await franklinDeployedContract.getBalanceToWithdraw(wallet.address, 0);
-=======
-        const balanceToWithdraw = (await franklinDeployedContract.balancesToWithdraw(wallet.address, 0)).balanceToWithdraw;
->>>>>>> fec8b8d0
+        const balanceToWithdraw = (await franklinDeployedContract.getBalanceToWithdraw(wallet.address, 0));
         expect(balanceToWithdraw, "Exodus mode deposit cancel balance mismatch").equal(expectedBalanceToWithdraw);
     }
 }
@@ -249,11 +245,7 @@
     balanceToWithdraw,
     revertCode,
 ) {
-<<<<<<< HEAD
-    const rollupBalance = await franklinDeployedContract.getBalanceToWithdraw(wallet.address, tokenId);
-=======
-    const rollupBalance = (await franklinDeployedContract.balancesToWithdraw(wallet.address, tokenId)).balanceToWithdraw;
->>>>>>> fec8b8d0
+    const rollupBalance = (await franklinDeployedContract.getBalanceToWithdraw(wallet.address, tokenId));
     const oldBalance = await token.balanceOf(wallet.address);
 
 
@@ -266,11 +258,7 @@
     }, revertCode);
     if (receipt) {
         const newBalance = await token.balanceOf(wallet.address);
-<<<<<<< HEAD
-        const newRollupBalance = await franklinDeployedContract.getBalanceToWithdraw(wallet.address, tokenId);
-=======
-        const newRollupBalance = (await franklinDeployedContract.balancesToWithdraw(wallet.address, tokenId)).balanceToWithdraw;
->>>>>>> fec8b8d0
+        const newRollupBalance = (await franklinDeployedContract.getBalanceToWithdraw(wallet.address, tokenId));
         expect(rollupBalance - newRollupBalance).equal(bigNumberify(balanceToWithdraw));
         expect(newBalance.sub(oldBalance)).eq(balanceToWithdraw);
     }
