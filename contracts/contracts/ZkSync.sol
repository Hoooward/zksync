--- conflicted
+++ resolved
@@ -497,24 +497,14 @@
 
             if (opType == Operations.OpType.PartialExit) {
                 Operations.PartialExit memory op = Operations.readPartialExitPubdata(pubData);
-<<<<<<< HEAD
                 // Circuit guarantee that partial exits are available only for fungible tokens
-                require(op.tokenId <= MAX_FUNGIBLE_TOKEN_ID, "pm");
+                require(op.tokenId <= MAX_FUNGIBLE_TOKEN_ID, "mf1");
                 withdrawOrStore(uint16(op.tokenId), op.owner, op.amount);
             } else if (opType == Operations.OpType.ForcedExit) {
                 Operations.ForcedExit memory op = Operations.readForcedExitPubdata(pubData);
                 // Circuit guarantee that forced exits are available only for fungible tokens
-                require(op.tokenId <= MAX_FUNGIBLE_TOKEN_ID, "pm");
-=======
-
-                require(op.tokenId <= MAX_FUNGIBLE_TOKEN_ID, "mf1");
+                require(op.tokenId <= MAX_FUNGIBLE_TOKEN_ID, "mf2");
                 withdrawOrStore(uint16(op.tokenId), op.owner, op.amount);
-            } else if (opType == Operations.OpType.ForcedExit) {
-                Operations.ForcedExit memory op = Operations.readForcedExitPubdata(pubData);
-
-                require(op.tokenId <= MAX_FUNGIBLE_TOKEN_ID, "mf2");
->>>>>>> f44b6bca
-                withdrawOrStore(uint16(op.tokenId), op.target, op.amount);
             } else if (opType == Operations.OpType.FullExit) {
                 Operations.FullExit memory op = Operations.readFullExitPubdata(pubData);
                 if (op.tokenId <= MAX_FUNGIBLE_TOKEN_ID) {
