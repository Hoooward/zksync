pragma solidity ^0.5.0;

import "../node_modules/openzeppelin-solidity/contracts/token/ERC20/IERC20.sol";

import "./Storage.sol";
import "./Config.sol";
import "./Events.sol";

import "./Bytes.sol";
import "./Operations.sol";
import "./ReentrancyGuard.sol";


/// @title zkSync main contract
/// @author Matter Labs
contract Franklin is UpgradeableMaster, Storage, Config, Events, ReentrancyGuard {

    // Upgrade functional

    /// @notice Notice period before activation preparation status of upgrade mode
    function upgradeNoticePeriod() external returns (uint) {
        return UPGRADE_NOTICE_PERIOD;
    }

    /// @notice Notification that upgrade notice period started
    function upgradeNoticePeriodStarted() external {

    }

    /// @notice Notification that upgrade preparation status is activated
    function upgradePreparationStarted() external {
        upgradePreparationActive = true;
        upgradePreparationActivationTime = now;
    }

    /// @notice Notification that upgrade canceled
    function upgradeCanceled() external {
        upgradePreparationActive = false;
        upgradePreparationActivationTime = 0;
    }

    /// @notice Notification that upgrade finishes
    function upgradeFinishes() external {
        upgradePreparationActive = false;
        upgradePreparationActivationTime = 0;
    }

    /// @notice Checks that contract is ready for upgrade
    /// @return bool flag indicating that contract is ready for upgrade
    function readyForUpgrade() external returns (bool) {
        return !exodusMode && totalOpenPriorityRequests == 0;
    }

    // // Migration

    // // Address of the new version of the contract to migrate accounts to
    // // Can be proposed by network governor
    // address public migrateTo;

    // // Migration deadline: after this ETH block number migration may happen with the contract
    // // entering exodus mode for all users who have not opted in for migration
    // uint32  public migrateByBlock;

    // // Flag for the new contract to indicate that the migration has been sealed
    // bool    public migrationSealed;

    // mapping (uint32 => bool) tokenMigrated;

    constructor() public {}

    /// @notice Franklin contract initialization. Can be external because Proxy contract intercepts illegal calls of this function.
    /// @param initializationParameters Encoded representation of initialization parameters:
    /// _governanceAddress The address of Governance contract
    /// _verifierAddress The address of Verifier contract
    /// _ // FIXME: remove _genesisAccAddress
    /// _genesisRoot Genesis blocks (first block) root
    function initialize(bytes calldata initializationParameters) external {
        initializeReentrancyGuard();

        (
        address _governanceAddress,
        address _verifierAddress,
        ,
        bytes32 _genesisRoot
        ) = abi.decode(initializationParameters, (address, address, address, bytes32));

        verifier = Verifier(_verifierAddress);
        governance = Governance(_governanceAddress);

        blocks[0].stateRoot = _genesisRoot;
    }

    /// @notice Sends tokens
    /// @param _token Token address
    /// @param _to Address of recipient
    /// @param _amount Amount of tokens to transfer
    /// @return bool flag indicating that transfer is successful
    function sendERC20NoRevert(address _token, address _to, uint128 _amount) internal returns (bool) {
        (bool callSuccess, bytes memory callReturnValueEncoded) = _token.call.gas(ERC20_WITHDRAWAL_GAS_LIMIT)(
            abi.encodeWithSignature("transfer(address,uint256)", _to, uint256(_amount))
        );
        bool callReturnValue = abi.decode(callReturnValueEncoded, (bool));
        return callSuccess && callReturnValue;
    }

    /// @notice executes pending withdrawals
    /// @param _n The number of withdrawals to complete starting from oldest
    function completeWithdrawals(uint32 _n) external nonReentrant {
        // TODO: when switched to multi validators model we need to add incentive mechanism to call complete.
        uint32 toProcess = minU32(_n, numberOfPendingWithdrawals);
        uint32 startIndex = firstPendingWithdrawalIndex;
        numberOfPendingWithdrawals -= toProcess;
        if (numberOfPendingWithdrawals == 0) {
            firstPendingWithdrawalIndex = 0;
        } else {
            firstPendingWithdrawalIndex += toProcess;
        }

        for (uint32 i = startIndex; i < startIndex + toProcess; ++i) {
            uint16 tokenId = pendingWithdrawals[i].tokenId;
            address to = pendingWithdrawals[i].to;
            // send fails are ignored hence there is always a direct way to withdraw.
            delete pendingWithdrawals[i];

            bytes22 packedBalanceKey = packAddressAndTokenId(to, tokenId);
            uint128 amount = balancesToWithdraw[packedBalanceKey].balanceToWithdraw;
            // amount is zero means funds has been withdrawn with withdrawETH or withdrawERC20
            if (amount != 0) {
                // avoid reentrancy attack by using subtract and not "= 0" and changing local state before external call
                balancesToWithdraw[packedBalanceKey].balanceToWithdraw -= amount;
                bool sent = false;
                if (tokenId == 0) {
                    address payable toPayable = address(uint160(to));
                    sent = toPayable.send(amount);
                } else {
                    address tokenAddr = governance.tokenAddresses(tokenId);
                    require(tokenAddr != address(0), "cwd11"); // unknown tokenId
                    sent = sendERC20NoRevert(tokenAddr, to, amount);
                }
                if (!sent) {
                    balancesToWithdraw[packedBalanceKey].balanceToWithdraw += amount;
                }
            }
        }
    }

    function minU32(uint32 a, uint32 b) internal pure returns (uint32) {
        return a < b ? a : b;
    }

    function minU64(uint64 a, uint64 b) internal pure returns (uint64) {
        return a < b ? a : b;
    }

    /// @notice Accrues users balances from deposit priority requests in Exodus mode
    /// @dev WARNING: Only for Exodus mode
    /// @dev Canceling may take several separate transactions to be completed
    /// @param _requests number of requests to process
    function cancelOutstandingDepositsForExodusMode(uint64 _requests) external nonReentrant {
        require(exodusMode, "coe01"); // exodus mode not active
        require(_requests > 0, "coe02"); // provided zero number of requests
        require(totalOpenPriorityRequests > 0, "coe03"); // no priority requests left
        uint64 toProcess = minU64(totalOpenPriorityRequests, _requests);
        for (uint64 i = 0; i < toProcess; i++) {
            uint64 id = firstPriorityRequestId + i;
            if (priorityRequests[id].opType == Operations.OpType.Deposit) {
<<<<<<< HEAD
                Operations.Deposit memory op = Operations.readDepositPubdata(priorityRequests[id].pubData);
                balancesToWithdraw[op.owner][op.tokenId].balanceToWithdraw += op.amount;
=======
                Operations.Deposit memory op = Operations.readDepositPubdata(priorityRequests[id].pubData, 0);
                bytes22 packedBalanceKey = packAddressAndTokenId(op.owner, op.tokenId);
                balancesToWithdraw[packedBalanceKey].balanceToWithdraw += op.amount;
>>>>>>> 3efd8203
            }
            delete priorityRequests[id];
        }
        firstPriorityRequestId += toProcess;
        totalOpenPriorityRequests -= toProcess;
    }

    /// @notice Deposit ETH to Layer 2 - transfer ether from user into contract, validate it, register deposit
    /// @param _franklinAddr The receiver Layer 2 address
    function depositETH(address _franklinAddr) external payable nonReentrant {
        requireActive();
        registerDeposit(0, uint128(msg.value), _franklinAddr);
    }

    /// @notice Withdraw ETH to Layer 1 - register withdrawal and transfer ether to sender
    /// @param _amount Ether amount to withdraw
    function withdrawETH(uint128 _amount) external nonReentrant {
        registerSingleWithdrawal(0, _amount);
        msg.sender.transfer(_amount);
    }

    /// @notice Deposit ERC20 token to Layer 2 - transfer ERC20 tokens from user into contract, validate it, register deposit
    /// @param _token Token address
    /// @param _amount Token amount
    /// @param _franklinAddr Receiver Layer 2 address
    function depositERC20(IERC20 _token, uint128 _amount, address _franklinAddr) external nonReentrant {
        requireActive();

        // Get token id by its address
        uint16 tokenId = governance.validateTokenAddress(address(_token));

        uint256 balance_before = _token.balanceOf(address(this));
        require(_token.transferFrom(msg.sender, address(this), _amount), "fd012"); // token transfer failed deposit
        uint256 balance_after = _token.balanceOf(address(this));
        require(balance_after == balance_before + uint256(_amount), "det11"); // det11 - incorrect token balance diff
        require(balance_after >= balance_before, "det12"); // det12 - token balance overflow

        registerDeposit(tokenId, _amount, _franklinAddr);
    }

    /// @notice Withdraw ERC20 token to Layer 1 - register withdrawal and transfer ERC20 to sender
    /// @param _token Token address
    /// @param _amount amount to withdraw
    function withdrawERC20(IERC20 _token, uint128 _amount) external nonReentrant {
        uint16 tokenId = governance.validateTokenAddress(address(_token));
        registerSingleWithdrawal(tokenId, _amount);
        require(_token.transfer(msg.sender, _amount), "fw011"); // token transfer failed withdraw
    }

    /// @notice Register full exit request - pack pubdata, add priority request
    /// @param _accountId Numerical id of the account
    /// @param _token Token address, 0 address for ether
    function fullExit (uint24 _accountId, address _token) external nonReentrant {
        requireActive();

        uint16 tokenId;
        if (_token == address(0)) {
            tokenId = 0;
        } else {
            tokenId = governance.validateTokenAddress(_token);
        }

        // Priority Queue request
        Operations.FullExit memory op = Operations.FullExit({
            accountId:  _accountId,
            owner:      msg.sender,
            tokenId:    tokenId,
            amount:     0 // unknown at this point
        });
        bytes memory pubData = Operations.writeFullExitPubdata(op);
        addPriorityRequest(Operations.OpType.FullExit, pubData);

        // User must fill storage slot of balancesToWithdraw(msg.sender, tokenId) with nonzero value
        // In this case operator should just overwrite this slot during confirming withdrawal
        bytes22 packedBalanceKey = packAddressAndTokenId(msg.sender, tokenId);
        balancesToWithdraw[packedBalanceKey].gasReserveValue = 0xff;
    }

    /// @notice Register deposit request - pack pubdata, add priority request and emit OnchainDeposit event
    /// @param _token Token by id
    /// @param _amount Token amount
    /// @param _owner Receiver
    function registerDeposit(
        uint16 _token,
        uint128 _amount,
        address _owner
    ) internal {
        require(governance.isValidTokenId(_token), "rgd11"); // invalid token id

        // Priority Queue request
        Operations.Deposit memory op = Operations.Deposit({
            accountId:  0, // unknown at this point
            owner:      _owner,
            tokenId:    _token,
            amount:     _amount
        });
        bytes memory pubData = Operations.writeDepositPubdata(op);
        addPriorityRequest(Operations.OpType.Deposit, pubData);

        emit OnchainDeposit(
            msg.sender,
            _token,
            _amount,
            _owner
        );
    }

    /// @notice Register withdrawal - update user balances and emit OnchainWithdrawal event
    /// @param _token - token by id
    /// @param _amount - token amount
    function registerSingleWithdrawal(uint16 _token, uint128 _amount) internal {
        bytes22 packedBalanceKey = packAddressAndTokenId(msg.sender, _token);
        uint128 balance = balancesToWithdraw[packedBalanceKey].balanceToWithdraw;
        require(balance >= _amount, "frw11"); // insufficient balance withdraw
        balancesToWithdraw[packedBalanceKey].balanceToWithdraw = balance - _amount;
        emit OnchainWithdrawal(
            msg.sender,
            _token,
            _amount
        );
    }

    /// @notice Commit block - collect onchain operations, create its commitment, emit BlockCommit event
    /// @param _blockNumber Block number
    /// @param _feeAccount Account to collect fees
    /// @param _newRoot New tree root
    /// @param _publicData Operations pubdata
    /// @param _ethWitness Data passed to ethereum outside pubdata of the circuit.
    /// @param _ethWitnessSizes Amount of eth witness bytes for the corresponding operation.
    ///
    /// _blockNumber is not necessary but it may help to catch server-side errors.
    function commitBlock(
        uint32 _blockNumber,
        uint24 _feeAccount,
        bytes32 _newRoot,
        bytes calldata _publicData,
        bytes calldata _ethWitness,
        uint32[] calldata _ethWitnessSizes
    ) external nonReentrant {
        bytes memory publicData = _publicData;

        requireActive();
        require(_blockNumber == totalBlocksCommitted + 1, "fck11"); // only commit next block
        governance.requireActiveValidator(msg.sender);
        require(!isBlockCommitmentExpired(), "fck12"); // committed blocks had expired
        if(!triggerExodusIfNeeded()) {
            // Unpack onchain operations and store them.
            // Get priority operations number for this block.
            uint64 prevTotalCommittedPriorityRequests = totalCommittedPriorityRequests;

            bytes32 withdrawalsDataHash = collectOnchainOps(_blockNumber, publicData, _ethWitness, _ethWitnessSizes);

            uint64 nPriorityRequestProcessed = totalCommittedPriorityRequests - prevTotalCommittedPriorityRequests;

            createCommittedBlock(_blockNumber, _feeAccount, _newRoot, publicData, withdrawalsDataHash, nPriorityRequestProcessed);
            totalBlocksCommitted++;

            emit BlockCommit(_blockNumber);
        }
    }

    /// @notice Store committed block structure to the storage.
    /// @param _nCommittedPriorityRequests - number of priority requests in block
    function createCommittedBlock(
        uint32 _blockNumber,
        uint24 _feeAccount,
        bytes32 _newRoot,
        bytes memory _publicData,
        bytes32 _withdrawalDataHash,
        uint64 _nCommittedPriorityRequests
    ) internal {
        require(_publicData.length % 8 == 0, "cbb10"); // Public data size is not multiple of 8

        uint32 blockChunks = uint32(_publicData.length / 8);
        require(verifier.isBlockSizeSupported(blockChunks), "ccb11");

        // Create block commitment for verification proof
        bytes32 commitment = createBlockCommitment(
            _blockNumber,
            _feeAccount,
            blocks[_blockNumber - 1].stateRoot,
            _newRoot,
            _publicData
        );

        blocks[_blockNumber] = Block(
            uint32(block.number), // committed at
            _nCommittedPriorityRequests, // number of priority onchain ops in block
            blockChunks,
            _withdrawalDataHash, // hash of onchain withdrawals data (will be used during checking block withdrawal data in verifyBlock function)
            commitment, // blocks' commitment
            _newRoot // new root
        );
    }

    /// @notice Gets operations packed in bytes array. Unpacks it and stores onchain operations.
    /// @param _blockNumber Franklin block number
    /// @param _publicData Operations packed in bytes array
    /// @param _ethWitness Eth witness that was posted with commit
    /// @param _ethWitnessSizes Amount of eth witness bytes for the corresponding operation.
    function collectOnchainOps(uint32 _blockNumber, bytes memory _publicData, bytes memory _ethWitness, uint32[] memory _ethWitnessSizes)
        internal returns (bytes32 withdrawalsDataHash) {
        require(_publicData.length % 8 == 0, "fcs11"); // pubdata length must be a multiple of 8 because each chunk is 8 bytes

        uint64 currentPriorityRequestId = firstPriorityRequestId + totalCommittedPriorityRequests;

        uint256 pubDataPtr = 0;
        uint256 pubDataStartPtr = 0;
        uint256 pubDataEndPtr = 0;
        assembly {
            pubDataStartPtr := add(_publicData, 0x20)
            pubDataPtr := pubDataStartPtr
            pubDataEndPtr := add(pubDataStartPtr, mload(_publicData))
        }

        uint64 ethWitnessOffset = 0;
        uint16 processedOperationsRequiringEthWitness = 0;

        withdrawalsDataHash = keccak256("");

        while (pubDataPtr<pubDataEndPtr) {
            uint8 opType;
            // read operation type from public data (the first byte per each operation)
            assembly {
                opType := shr(0xf8, mload(pubDataPtr))
            }

            // cheap transfer operation processing
            if (opType == uint8(Operations.OpType.Transfer)) {
                pubDataPtr += TRANSFER_BYTES;
            } else {
                // other operations processing

                // calculation of public data offset
                uint256 pubdataOffset;
                assembly {
                    // Number of pubdata bytes processed equal to current pubData memory pointer minus pubData memory start pointer
                    pubdataOffset := sub(pubDataPtr, pubDataStartPtr)
                }

                if (opType == uint8(Operations.OpType.Noop)) {
                    pubDataPtr += NOOP_BYTES;
                } else if (opType == uint8(Operations.OpType.TransferToNew)) {
                    pubDataPtr += TRANSFER_TO_NEW_BYTES;
                } else if (opType == uint8(Operations.OpType.CloseAccount)) {
                    pubDataPtr += CLOSE_ACCOUNT_BYTES;
                } else if (opType == uint8(Operations.OpType.Deposit)) {
                    bytes memory pubData = Bytes.slice(_publicData, pubdataOffset + 1, DEPOSIT_BYTES - 1);

                    Operations.Deposit memory depositData = Operations.readDepositPubdata(pubData);
                    emit DepositCommit(_blockNumber, depositData.accountId, depositData.owner, depositData.tokenId, depositData.amount);

                    OnchainOperation memory onchainOp = OnchainOperation(
                        Operations.OpType.Deposit,
                        pubData
                    );
                    commitNextPriorityOperation(onchainOp, currentPriorityRequestId);
                    currentPriorityRequestId++;

                    pubDataPtr += DEPOSIT_BYTES;
                } else if (opType == uint8(Operations.OpType.PartialExit)) {
                    Operations.PartialExit memory data = Operations.readPartialExitPubdata(_publicData, pubdataOffset + 1);

                    bool addToPendingWithdrawalsQueue = true;
                    withdrawalsDataHash = keccak256(abi.encode(withdrawalsDataHash, addToPendingWithdrawalsQueue, data.owner, data.tokenId, data.amount));

                    pubDataPtr += PARTIAL_EXIT_BYTES;
                } else if (opType == uint8(Operations.OpType.FullExit)) {
                    bytes memory pubData = Bytes.slice(_publicData, pubdataOffset + 1, FULL_EXIT_BYTES - 1);

                    Operations.FullExit memory fullExitData = Operations.readFullExitPubdata(pubData);
                    emit FullExitCommit(_blockNumber, fullExitData.accountId, fullExitData.owner, fullExitData.tokenId, fullExitData.amount);

                    bool addToPendingWithdrawalsQueue = false;
                    withdrawalsDataHash = keccak256(abi.encode(withdrawalsDataHash, addToPendingWithdrawalsQueue, fullExitData.owner, fullExitData.tokenId, fullExitData.amount));

                    OnchainOperation memory onchainOp = OnchainOperation(
                        Operations.OpType.FullExit,
                        pubData
                    );
                    commitNextPriorityOperation(onchainOp, currentPriorityRequestId);
                    currentPriorityRequestId++;

                    pubDataPtr += FULL_EXIT_BYTES;
                } else if (opType == uint8(Operations.OpType.ChangePubKey)) {
                    require(processedOperationsRequiringEthWitness < _ethWitnessSizes.length, "fcs13"); // eth witness data malformed
                    Operations.ChangePubKey memory op = Operations.readChangePubKeyPubdata(_publicData, pubdataOffset + 1);

                    if (_ethWitnessSizes[processedOperationsRequiringEthWitness] != 0) {
                        bytes memory currentEthWitness = Bytes.slice(_ethWitness, ethWitnessOffset, _ethWitnessSizes[processedOperationsRequiringEthWitness]);

                        bool valid = verifyChangePubkeySignature(currentEthWitness, op.pubKeyHash, op.nonce, op.owner);
                        require(valid, "fpp15"); // failed to verify change pubkey hash signature
                    } else {
                        bool valid = authFacts[op.owner][op.nonce] == keccak256(abi.encodePacked(op.pubKeyHash));
                        require(valid, "fpp16"); // new pub key hash is not authenticated properly
                    }

                    ethWitnessOffset += _ethWitnessSizes[processedOperationsRequiringEthWitness];
                    processedOperationsRequiringEthWitness++;

                    pubDataPtr += CHANGE_PUBKEY_BYTES;
                } else {
                    revert("fpp14"); // unsupported op
                }
            }
        }
        require(pubDataPtr == pubDataEndPtr, "fcs12"); // last chunk exceeds pubdata
        require(ethWitnessOffset == _ethWitness.length, "fcs14"); // _ethWitness was not used completely
        require(processedOperationsRequiringEthWitness == _ethWitnessSizes.length, "fcs15"); // _ethWitnessSizes was not used completely

        require(currentPriorityRequestId <= firstPriorityRequestId + totalOpenPriorityRequests, "fcs16"); // fcs16 - excess priority requests in pubdata
        totalCommittedPriorityRequests = currentPriorityRequestId - firstPriorityRequestId;
    }

    /// @notice Recovers signer's address from ethereum signature for given message
    /// @param _signature 65 bytes concatenated. R (32) + S (32) + V (1)
    /// @param _message signed message.
    /// @return address of the signer
    function recoverAddressFromEthSignature(bytes memory _signature, bytes memory _message) internal pure returns (address) {
        require(_signature.length == 2*ETH_SIGN_RS_BYTES + 1, "ves10"); // incorrect signature length
        require(ETH_SIGN_RS_BYTES == 32, "ves11");  // expected ETH_SIGN_RS_BYTES to be 32 bytes

        bytes32 signR;
        bytes32 signS;
        uint offset = 0;

        (offset, signR) = Bytes.readBytes32(_signature, offset);
        (offset, signS) = Bytes.readBytes32(_signature, offset);
        uint8 signV = uint8(_signature[offset]);

        return ecrecover(keccak256(_message), signV, signR, signS);
    }

    function verifyChangePubkeySignature(bytes memory _signature, bytes20 _newPkHash, uint32 _nonce, address _ethAddress) internal pure returns (bool) {
        require(_newPkHash.length == 20, "vpk11"); // unexpected hash length

        bytes memory signedMessage = abi.encodePacked(
            "\x19Ethereum Signed Message:\n129",  // 129 is message length, update if changing the message
            "Register zkSync pubkey:\n\n",
            Bytes.bytesToHexASCIIBytes(abi.encodePacked(_newPkHash)),
            " nonce: 0x", Bytes.bytesToHexASCIIBytes(Bytes.toBytesFromUInt32(_nonce)),
            "\n\n",
            "Only sign this message for a trusted client!"
        );
        address recoveredAddress = recoverAddressFromEthSignature(_signature, signedMessage);
        return recoveredAddress == _ethAddress;
    }

    /// @notice Creates block commitment from its data
    /// @param _blockNumber Block number
    /// @param _feeAccount Account to collect fees
    /// @param _oldRoot Old tree root
    /// @param _newRoot New tree root
    /// @param _publicData Operations pubdata
    /// @return block commitment
    function createBlockCommitment(
        uint32 _blockNumber,
        uint24 _feeAccount,
        bytes32 _oldRoot,
        bytes32 _newRoot,
        bytes memory _publicData
    ) internal view returns (bytes32 commitment) {
        bytes32 hash = sha256(
            abi.encodePacked(uint256(_blockNumber), uint256(_feeAccount))
        );
        hash = sha256(abi.encodePacked(hash, uint256(_oldRoot)));
        hash = sha256(abi.encodePacked(hash, uint256(_newRoot)));

        /// The code below is equivalent to `commitment = sha256(abi.encodePacked(hash, _publicData))`

        /// We use inline assembly instead of this concise and readable code in order to avoid copying of `_publicData` (which saves ~90 gas per transfer operation).

        /// Specifically, we perform the following trick:
        /// First, replace the first 32 bytes of `_publicData` (where normally its length is stored) with the value of `hash`.
        /// Then, we call `sha256` precompile passing the `_publicData` pointer and the length of the concatenated byte buffer.
        /// Finally, we put the `_publicData.length` back to its original location (to the first word of `_publicData`).
        assembly {
            let hashResult := mload(0x40)
            let pubDataLen := mload(_publicData)
            mstore(_publicData, hash)
            // staticcall to the sha256 precompile at address 0x2
            let success := staticcall(
                gas,
                0x2,
                _publicData,
                add(pubDataLen, 0x20),
                hashResult,
                0x20
            )
            mstore(_publicData, pubDataLen)

            // Use "invalid" to make gas estimation work
            switch success case 0 { invalid() }

            commitment := mload(hashResult)
        }
    }

<<<<<<< HEAD
    function commitNextPriorityOperation(OnchainOperation memory _onchainOp, uint64 _priorityRequestId) internal {
=======
    function commitNextPriorityOperation(OnchainOperation memory _onchainOp) internal {
        uint64 cachedTotalCommitedPriorityRequests = totalCommittedPriorityRequests;
        require(totalOpenPriorityRequests > cachedTotalCommitedPriorityRequests, "vnp11"); // no more priority requests in queue

        uint64 _priorityRequestId = firstPriorityRequestId + cachedTotalCommitedPriorityRequests;
>>>>>>> 3efd8203
        Operations.OpType priorReqType = priorityRequests[_priorityRequestId].opType;
        bytes memory priorReqPubdata = priorityRequests[_priorityRequestId].pubData;

        require(priorReqType == _onchainOp.opType, "nvp12"); // incorrect priority op type

        if (_onchainOp.opType == Operations.OpType.Deposit) {
            require(Operations.depositPubdataMatch(priorReqPubdata, _onchainOp.pubData), "vnp13");
        } else if (_onchainOp.opType == Operations.OpType.FullExit) {
            require(Operations.fullExitPubdataMatch(priorReqPubdata, _onchainOp.pubData), "vnp14");
        } else {
            revert("vnp15"); // invalid or non-priority operation
        }
    }

    /// @notice Processes onchain withdrawals. Full exit withdrawals will not be added to pending withdrawals queue
    /// @dev NOTICE: must process only withdrawals which hash matches with expectedWithdrawalsDataHash.
    /// @param withdrawalsData Withdrawals data
    /// @param expectedWithdrawalsDataHash Expected withdrawals data hash
    function processOnchainWithdrawals(bytes memory withdrawalsData, bytes32 expectedWithdrawalsDataHash)
        internal
    {
        require(withdrawalsData.length % ONCHAIN_WITHDRAWAL_BYTES == 0, "pow11"); // pow11 - withdrawalData length is not multiple of ONCHAIN_WITHDRAWAL_BYTES

        bytes32 withdrawalsDataHash = keccak256("");

        uint offset = 0;
        while (offset < withdrawalsData.length) {
            (bool addToPendingWithdrawalsQueue, address _to, uint16 _tokenId, uint128 _amount) = Operations.readWithdrawalData(withdrawalsData, offset);
            bytes22 packedBalanceKey = packAddressAndTokenId(_to, _tokenId);
            balancesToWithdraw[packedBalanceKey].balanceToWithdraw += _amount;
            if (addToPendingWithdrawalsQueue) {
                pendingWithdrawals[firstPendingWithdrawalIndex + numberOfPendingWithdrawals] = PendingWithdrawal(_to, _tokenId);
                numberOfPendingWithdrawals++;
            }

            withdrawalsDataHash = keccak256(abi.encode(withdrawalsDataHash, addToPendingWithdrawalsQueue, _to, _tokenId, _amount));
            offset += ONCHAIN_WITHDRAWAL_BYTES;
        }
        require(withdrawalsDataHash == expectedWithdrawalsDataHash, "pow12"); // pow12 - withdrawals data hash not matches with expected value
    }

    /// @notice Block verification.
    /// @notice Verify proof -> process onchain withdrawals (accrue balances from withdrawals) -> remove priority requests
    /// @param _blockNumber Block number
    /// @param _proof Block proof
    /// @param _withdrawalsData Block withdrawals data
    function verifyBlock(uint32 _blockNumber, uint256[] calldata _proof, bytes calldata _withdrawalsData)
        external nonReentrant
    {
        requireActive();
        require(_blockNumber == totalBlocksVerified + 1, "fvk11"); // only verify next block
        governance.requireActiveValidator(msg.sender);

        require(verifier.verifyBlockProof(_proof, blocks[_blockNumber].commitment, blocks[_blockNumber].chunks), "fvk13"); // proof verification failed

        processOnchainWithdrawals(_withdrawalsData, blocks[_blockNumber].withdrawalsDataHash);

        deleteRequests(
            blocks[_blockNumber].priorityOperations
        );

        totalBlocksVerified += 1;

        emit BlockVerification(_blockNumber);
    }

    /// @notice Checks whether oldest unverified block has expired
    /// @return bool flag that indicates whether oldest unverified block has expired
    function isBlockCommitmentExpired() internal view returns (bool) {
        return (
            totalBlocksCommitted > totalBlocksVerified &&
            blocks[totalBlocksVerified + 1].committedAtBlock > 0 &&
            block.number > blocks[totalBlocksVerified + 1].committedAtBlock + EXPECT_VERIFICATION_IN
        );
    }

    /// @notice Reverts unverified blocks
    /// @param _maxBlocksToRevert the maximum number blocks that will be reverted (use if can't revert all blocks because of gas limit).
    function revertBlocks(uint32 _maxBlocksToRevert) external nonReentrant {
        // TODO: limit who can call this method

        require(isBlockCommitmentExpired(), "rbs11"); // trying to revert non-expired blocks.

        uint32 blocksCommited = totalBlocksCommitted;
        uint32 blocksToRevert = minU32(_maxBlocksToRevert, blocksCommited - totalBlocksVerified);
        uint64 revertedPriorityRequests = 0;

        for (uint32 i = totalBlocksCommitted - blocksToRevert + 1; i <= blocksCommited; i++) {
            Block memory revertedBlock = blocks[i];
            require(revertedBlock.committedAtBlock > 0, "frk11"); // block not found

            revertedPriorityRequests += revertedBlock.priorityOperations;

            delete blocks[i];
        }

        blocksCommited = blocksToRevert;
        totalBlocksCommitted -= blocksToRevert;
        totalCommittedPriorityRequests -= revertedPriorityRequests;

        emit BlocksRevert(totalBlocksVerified, blocksCommited);
    }

    /// @notice Checks that upgrade preparation is active and it is in lock period (period when contract will not add any new priority requests)
    function upgradePreparationLockStatus() public returns (bool) {
        return upgradePreparationActive && now < upgradePreparationActivationTime + UPGRADE_PREPARATION_LOCK_PERIOD;
    }

    /// @notice Checks that current state not is exodus mode
    function requireActive() internal view {
        require(!exodusMode, "fre11"); // exodus mode activated
    }

    /// @notice Checks if Exodus mode must be entered. If true - enters exodus mode and emits ExodusMode event.
    /// @dev Exodus mode must be entered in case of current ethereum block number is higher than the oldest
    /// @dev of existed priority requests expiration block number.
    /// @return bool flag that is true if the Exodus mode must be entered.
    function triggerExodusIfNeeded() public returns (bool) {
        bool trigger = block.number >= priorityRequests[firstPriorityRequestId].expirationBlock &&
            priorityRequests[firstPriorityRequestId].expirationBlock != 0;
        if (trigger) {
            if (!exodusMode) {
                exodusMode = true;
                emit ExodusMode();
            }
            return true;
        } else {
            return false;
        }
    }

    /// @notice Withdraws token from Franklin to root chain in case of exodus mode. User must provide proof that he owns funds
    /// @param _proof Proof
    /// @param _tokenId Verified token id
    /// @param _amount Amount for owner (must be total amount, not part of it)
    function exit(uint16 _tokenId, uint128 _amount, uint256[] calldata _proof) external nonReentrant {
        bytes22 packedBalanceKey = packAddressAndTokenId(msg.sender, _tokenId);
        require(exodusMode, "fet11"); // must be in exodus mode
        require(!exited[packedBalanceKey], "fet12"); // already exited
        require(verifier.verifyExitProof(blocks[totalBlocksVerified].stateRoot, msg.sender, _tokenId, _amount, _proof), "fet13"); // verification failed

        balancesToWithdraw[packedBalanceKey].balanceToWithdraw += _amount;
        exited[packedBalanceKey] = true;
    }

    function setAuthPubkeyHash(bytes calldata _pubkey_hash, uint32 _nonce) external nonReentrant {
        require(_pubkey_hash.length == PUBKEY_HASH_BYTES, "ahf10"); // PubKeyHash should be 20 bytes.
        require(authFacts[msg.sender][_nonce] == bytes32(0), "ahf11"); // auth fact for nonce should be empty

        authFacts[msg.sender][_nonce] = keccak256(_pubkey_hash);

        emit FactAuth(msg.sender, _nonce, _pubkey_hash);
    }

    // Priority queue

    /// @notice Saves priority request in storage
    /// @dev Calculates expiration block for request, store this request and emit NewPriorityRequest event
    /// @param _opType Rollup operation type
    /// @param _pubData Operation pubdata
    function addPriorityRequest(
        Operations.OpType _opType,
        bytes memory _pubData
    ) internal {
        require(!upgradePreparationLockStatus(), "apr11"); // apr11 - priority request can't be added during lock period of preparation of upgrade

        // Expiration block is: current block number + priority expiration delta
        uint256 expirationBlock = block.number + PRIORITY_EXPIRATION;

        uint64 nextPriorityRequestId =  firstPriorityRequestId + totalOpenPriorityRequests;

        priorityRequests[nextPriorityRequestId] = PriorityOperation({
            opType: _opType,
            pubData: _pubData,
            expirationBlock: expirationBlock
        });

        emit NewPriorityRequest(
            msg.sender,
            nextPriorityRequestId,
            _opType,
            _pubData,
            expirationBlock
        );

        totalOpenPriorityRequests++;
    }

    /// @notice Deletes processed priority requests
    /// @param _number The number of requests
    function deleteRequests(uint64 _number) internal {
        require(_number <= totalOpenPriorityRequests, "pcs21"); // number is higher than total priority requests number

        uint64 startIndex = firstPriorityRequestId;
        for (uint64 i = startIndex; i < startIndex + _number; i++) {
            delete priorityRequests[i];
        }

        totalOpenPriorityRequests -= _number;
        firstPriorityRequestId += _number;
        totalCommittedPriorityRequests -= _number;
    }

}<|MERGE_RESOLUTION|>--- conflicted
+++ resolved
@@ -164,14 +164,9 @@
         for (uint64 i = 0; i < toProcess; i++) {
             uint64 id = firstPriorityRequestId + i;
             if (priorityRequests[id].opType == Operations.OpType.Deposit) {
-<<<<<<< HEAD
                 Operations.Deposit memory op = Operations.readDepositPubdata(priorityRequests[id].pubData);
-                balancesToWithdraw[op.owner][op.tokenId].balanceToWithdraw += op.amount;
-=======
-                Operations.Deposit memory op = Operations.readDepositPubdata(priorityRequests[id].pubData, 0);
                 bytes22 packedBalanceKey = packAddressAndTokenId(op.owner, op.tokenId);
                 balancesToWithdraw[packedBalanceKey].balanceToWithdraw += op.amount;
->>>>>>> 3efd8203
             }
             delete priorityRequests[id];
         }
@@ -571,15 +566,7 @@
         }
     }
 
-<<<<<<< HEAD
     function commitNextPriorityOperation(OnchainOperation memory _onchainOp, uint64 _priorityRequestId) internal {
-=======
-    function commitNextPriorityOperation(OnchainOperation memory _onchainOp) internal {
-        uint64 cachedTotalCommitedPriorityRequests = totalCommittedPriorityRequests;
-        require(totalOpenPriorityRequests > cachedTotalCommitedPriorityRequests, "vnp11"); // no more priority requests in queue
-
-        uint64 _priorityRequestId = firstPriorityRequestId + cachedTotalCommitedPriorityRequests;
->>>>>>> 3efd8203
         Operations.OpType priorReqType = priorityRequests[_priorityRequestId].opType;
         bytes memory priorReqPubdata = priorityRequests[_priorityRequestId].pubData;
 
