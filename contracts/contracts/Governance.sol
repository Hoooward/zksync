// SPDX-License-Identifier: MIT OR Apache-2.0

pragma solidity ^0.7.0;

import "./Config.sol";
import "./Utils.sol";
<<<<<<< HEAD
import "./NFTFactory.sol";
=======
>>>>>>> 86926342

/// @title Governance Contract
/// @author Matter Labs
contract Governance is Config {
    /// @notice Token added to Franklin net
    event NewToken(address indexed token, uint16 indexed tokenId);

    /// @notice
    event NFTFactoryRegistered(address indexed creatorAddress, address factoryAddress, bytes signature);

    /// @notice Governor changed
    event NewGovernor(address newGovernor);

    /// @notice Token Governance changed
    event NewTokenGovernance(address newTokenGovernance);

    /// @notice Validator's status changed
    event ValidatorStatusUpdate(address indexed validatorAddress, bool isActive);

    event TokenPausedUpdate(address indexed token, bool paused);

    /// @notice Address which will exercise governance over the network i.e. add tokens, change validator set, conduct upgrades
    address public networkGovernor;

    /// @notice Total number of ERC20 tokens registered in the network (excluding ETH, which is hardcoded as tokenId = 0)
    uint16 public totalTokens;

    /// @notice List of registered tokens by tokenId
    mapping(uint16 => address) public tokenAddresses;

    /// @notice List of registered tokens by address
    mapping(address => uint16) public tokenIds;

    /// @notice List of permitted validators
    mapping(address => bool) public validators;

    /// @notice Paused tokens list, deposits are impossible to create for paused tokens
    mapping(uint16 => bool) public pausedTokens;

    /// @notice Address that is authorized to add tokens to the Governance.
    address public tokenGovernance;

    /// @notice NFT Creator address to factory address mapping
<<<<<<< HEAD
    mapping(address => NFTFactory) public nftFactories;

    /// @notice Address which will be used if NFT token has no factories
    NFTFactory public defaultFactory;
=======
    mapping(address => address) public NFTFactories;
>>>>>>> 86926342

    /// @notice Governance contract initialization. Can be external because Proxy contract intercepts illegal calls of this function.
    /// @param initializationParameters Encoded representation of initialization parameters:
    ///     _networkGovernor The address of network governor
    function initialize(bytes calldata initializationParameters) external {
        address _networkGovernor = abi.decode(initializationParameters, (address));
        networkGovernor = _networkGovernor;
    }

    /// @notice Governance contract upgrade. Can be external because Proxy contract intercepts illegal calls of this function.
    /// @param upgradeParameters Encoded representation of upgrade parameters
    // solhint-disable-next-line no-empty-blocks
    function upgrade(bytes calldata upgradeParameters) external {}

    /// @notice Change current governor
    /// @param _newGovernor Address of the new governor
    function changeGovernor(address _newGovernor) external {
        requireGovernor(msg.sender);
        if (networkGovernor != _newGovernor) {
            networkGovernor = _newGovernor;
            emit NewGovernor(_newGovernor);
        }
    }

    /// @notice Change current token governance
    /// @param _newTokenGovernance Address of the new token governor
    function changeTokenGovernance(address _newTokenGovernance) external {
        requireGovernor(msg.sender);
        if (tokenGovernance != _newTokenGovernance) {
            tokenGovernance = _newTokenGovernance;
            emit NewTokenGovernance(_newTokenGovernance);
        }
    }

    /// @notice Add token to the list of networks tokens
    /// @param _token Token address
    function addToken(address _token) external {
        require(msg.sender == tokenGovernance, "1E");
        require(tokenIds[_token] == 0, "1e"); // token exists
        require(totalTokens < MAX_AMOUNT_OF_REGISTERED_TOKENS, "1f"); // no free identifiers for tokens

        totalTokens++;
        uint16 newTokenId = totalTokens; // it is not `totalTokens - 1` because tokenId = 0 is reserved for eth

        tokenAddresses[newTokenId] = _token;
        tokenIds[_token] = newTokenId;
        emit NewToken(_token, newTokenId);
    }

    /// @notice Pause token deposits for the given token
    /// @param _tokenAddr Token address
    /// @param _tokenPaused Token paused status
    function setTokenPaused(address _tokenAddr, bool _tokenPaused) external {
        requireGovernor(msg.sender);

        uint16 tokenId = this.validateTokenAddress(_tokenAddr);
        if (pausedTokens[tokenId] != _tokenPaused) {
            pausedTokens[tokenId] = _tokenPaused;
            emit TokenPausedUpdate(_tokenAddr, _tokenPaused);
        }
    }

    /// @notice Change validator status (active or not active)
    /// @param _validator Validator address
    /// @param _active Active flag
    function setValidator(address _validator, bool _active) external {
        requireGovernor(msg.sender);
        if (validators[_validator] != _active) {
            validators[_validator] = _active;
            emit ValidatorStatusUpdate(_validator, _active);
        }
    }

    /// @notice Check if specified address is is governor
    /// @param _address Address to check
    function requireGovernor(address _address) public view {
        require(_address == networkGovernor, "1g"); // only by governor
    }

    /// @notice Checks if validator is active
    /// @param _address Validator address
    function requireActiveValidator(address _address) external view {
        require(validators[_address], "1h"); // validator is not active
    }

    /// @notice Validate token id (must be less than or equal to total tokens amount)
    /// @param _tokenId Token id
    /// @return bool flag that indicates if token id is less than or equal to total tokens amount
    function isValidTokenId(uint16 _tokenId) external view returns (bool) {
        return _tokenId <= totalTokens;
    }

    /// @notice Validate token address
    /// @param _tokenAddr Token address
    /// @return tokens id
    function validateTokenAddress(address _tokenAddr) external view returns (uint16) {
        uint16 tokenId = tokenIds[_tokenAddr];
        require(tokenId != 0, "1i"); // 0 is not a valid token
        return tokenId;
    }

    /// @notice Registers creator corresponding to the factory
    /// @param _creatorAddress NFT creator address
    /// @param _signature creator's signature
    function registerNFTFactory(address _creatorAddress, bytes memory _signature) external {
        require(address(nftFactories[_creatorAddress]) == address(0), "Q");
        bytes32 messageHash =
            keccak256(
                abi.encodePacked(
                    "\x19Ethereum Signed Message:\n60",
                    "\nCreator:",
                    _creatorAddress,
                    "\nFactory:",
                    msg.sender
                )
            );
        address recoveredAddress = Utils.recoverAddressFromEthSignature(_signature, messageHash);
        if (recoveredAddress == _creatorAddress && recoveredAddress != address(0)) {
            nftFactories[_creatorAddress] = NFTFactory(msg.sender);
            emit NFTFactoryRegistered(_creatorAddress, msg.sender, _signature);
        }
    }

    //@notice Set default factory for our contract. This factory will be used to mint an NFT token that has no factory
    //@param _factory Address of NFT factory
    function setDefaultNFTFactory(address _factory) external {
        requireGovernor(msg.sender);
        require(address(defaultFactory) == address(0x0), "mb");
        defaultFactory = NFTFactory(_factory);
    }

    function getNFTFactory(address _creator) external view returns (NFTFactory) {
        NFTFactory _factory = nftFactories[_creator];
        if (address(_factory) == address(0x0)) {
            return defaultFactory;
        } else {
            return _factory;
        }
    }
}<|MERGE_RESOLUTION|>--- conflicted
+++ resolved
@@ -4,10 +4,7 @@
 
 import "./Config.sol";
 import "./Utils.sol";
-<<<<<<< HEAD
 import "./NFTFactory.sol";
-=======
->>>>>>> 86926342
 
 /// @title Governance Contract
 /// @author Matter Labs
@@ -51,20 +48,17 @@
     address public tokenGovernance;
 
     /// @notice NFT Creator address to factory address mapping
-<<<<<<< HEAD
     mapping(address => NFTFactory) public nftFactories;
 
     /// @notice Address which will be used if NFT token has no factories
     NFTFactory public defaultFactory;
-=======
-    mapping(address => address) public NFTFactories;
->>>>>>> 86926342
 
     /// @notice Governance contract initialization. Can be external because Proxy contract intercepts illegal calls of this function.
     /// @param initializationParameters Encoded representation of initialization parameters:
     ///     _networkGovernor The address of network governor
     function initialize(bytes calldata initializationParameters) external {
         address _networkGovernor = abi.decode(initializationParameters, (address));
+
         networkGovernor = _networkGovernor;
     }
 
