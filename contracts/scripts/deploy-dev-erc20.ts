import {deployContract} from "ethereum-waffle";
import {ethers, Wallet} from "ethers";
import {parseEther} from "ethers/utils";
import {readContractCode} from "../src.ts/deploy";

const provider = new ethers.providers.JsonRpcProvider(process.env.WEB3_URL);

async function main() {
    const wallet = Wallet.fromMnemonic(process.env.MNEMONIC, "m/44'/60'/0'/0/1").connect(provider);

    const result = [];

    for (const token of [{symbol: "DAI", precision: 18}, {symbol: "wBTC", precision: 8}]) {
        const erc20 = await deployContract(
            wallet,
            readContractCode("TEST-ERC20"), [],
            {gasLimit: 5000000},
        );

        await erc20.mint(wallet.address, parseEther("3000000000"));
        for (let i = 0; i < 10; ++i) {
            const testWallet = Wallet.fromMnemonic(process.env.TEST_MNEMONIC, "m/44'/60'/0'/0/" + i).connect(provider);
            await erc20.mint(testWallet.address, parseEther("3000000000"));
        }
        result.push({address: erc20.address, precision: token.precision, symbol: token.symbol});
    }

<<<<<<< HEAD
    console.log(JSON.stringify(result, null, 2));
=======
    console.log(JSON.stringify([{address: erc20.address, decimals: 18, symbol: "ERC20-1"}], null, 2));
>>>>>>> e7ce4564
}

main();<|MERGE_RESOLUTION|>--- conflicted
+++ resolved
@@ -10,7 +10,7 @@
 
     const result = [];
 
-    for (const token of [{symbol: "DAI", precision: 18}, {symbol: "wBTC", precision: 8}]) {
+    for (const token of [{symbol: "DAI", decimals: 18}, {symbol: "wBTC", decimals: 8}]) {
         const erc20 = await deployContract(
             wallet,
             readContractCode("TEST-ERC20"), [],
@@ -22,14 +22,10 @@
             const testWallet = Wallet.fromMnemonic(process.env.TEST_MNEMONIC, "m/44'/60'/0'/0/" + i).connect(provider);
             await erc20.mint(testWallet.address, parseEther("3000000000"));
         }
-        result.push({address: erc20.address, precision: token.precision, symbol: token.symbol});
+        result.push({address: erc20.address, decimals: token.decimals, symbol: token.symbol});
     }
 
-<<<<<<< HEAD
     console.log(JSON.stringify(result, null, 2));
-=======
-    console.log(JSON.stringify([{address: erc20.address, decimals: 18, symbol: "ERC20-1"}], null, 2));
->>>>>>> e7ce4564
 }
 
 main();