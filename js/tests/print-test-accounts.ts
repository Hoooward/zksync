--- conflicted
+++ resolved
@@ -2,11 +2,7 @@
 import {Wallet} from "zksync";
 
 (async () => {
-<<<<<<< HEAD
-    const num_test_wallets = 5;
-=======
     const num_test_wallets = 10;
->>>>>>> f23d613b
     const baseWalletPath = "m/44'/60'/0'/0/";
 
     const walletKeys = [];
