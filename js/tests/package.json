--- conflicted
+++ resolved
@@ -15,10 +15,7 @@
     "simple": "f ts-node simple-integration-test.ts",
     "full-exit": "f ts-node full-exit-inegration-test.ts",
     "loadtest": "f ts-node loadtest.ts",
-<<<<<<< HEAD
-    "withdraws": "f ts-node withdraws.ts"
-=======
+    "withdraws": "f ts-node withdraws.ts",
     "print-test-accounts": "f ts-node print-test-accounts.ts"
->>>>>>> c67ad947
   }
 }