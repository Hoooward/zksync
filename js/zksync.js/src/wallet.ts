import { BigNumber, BigNumberish, Contract, ContractTransaction, ethers } from "ethers";
import { ETHProxy, Provider } from "./provider";
import { Signer } from "./signer";
import {
    AccountState,
    Address,
    TokenLike,
    Nonce,
    PriorityOperationReceipt,
    TransactionReceipt,
    PubKeyHash,
    TxEthSignature,
    ChangePubKey,
    EthSignerType,
    SignedTransaction,
} from "./types";
import {
    ERC20_APPROVE_TRESHOLD,
    IERC20_INTERFACE,
    isTokenETH,
    MAX_ERC20_APPROVE_AMOUNT,
    getChangePubkeyMessage,
    SYNC_MAIN_CONTRACT_INTERFACE,
    getSignedBytesFromMessage,
    signMessagePersonalAPI,
    ERC20_DEPOSIT_GAS_LIMIT,
<<<<<<< HEAD
    getEthSignatureType,
=======
>>>>>>> fd721ee9
} from "./utils";

class ZKSyncTxError extends Error {
    constructor(message: string, public value: PriorityOperationReceipt | TransactionReceipt) {
        super(message);
    }
}

export class Wallet {
    public provider: Provider;

    private constructor(
        public ethSigner: ethers.Signer,
        public cachedAddress: Address,
        public signer?: Signer,
        public accountId?: number,
        public ethSignerType?: EthSignerType
    ) {}

    connect(provider: Provider) {
        this.provider = provider;
        return this;
    }

    static async fromEthSigner(
        ethWallet: ethers.Signer,
        provider: Provider,
        signer?: Signer,
        accountId?: number,
        ethSignerType?: EthSignerType
    ): Promise<Wallet> {
        if (signer == null) {
            const signerResult = await Signer.fromETHSignature(ethWallet);
            signer = signerResult.signer;
            ethSignerType = ethSignerType || signerResult.ethSignatureType;
        } else if (ethSignerType == null) {
            throw new Error("If you passed signer, you must also pass ethSignerType.");
        }

        const wallet = new Wallet(ethWallet, await ethWallet.getAddress(), signer, accountId, ethSignerType);

        wallet.connect(provider);
        return wallet;
    }

    static async fromEthSignerNoKeys(
        ethWallet: ethers.Signer,
        provider: Provider,
        accountId?: number,
        ethSignerType?: EthSignerType
    ): Promise<Wallet> {
        const wallet = new Wallet(ethWallet, await ethWallet.getAddress(), undefined, accountId, ethSignerType);
        wallet.connect(provider);
        return wallet;
    }

    async getEthMessageSignature(message: string): Promise<TxEthSignature> {
        if (this.ethSignerType == null) {
            throw new Error("ethSignerType is unknown");
        }

        const signedBytes = getSignedBytesFromMessage(message, !this.ethSignerType.isSignedMsgPrefixed);

        const signature = await signMessagePersonalAPI(this.ethSigner, signedBytes);

        return {
            type: this.ethSignerType.verificationMethod === "ECDSA" ? "EthereumSignature" : "EIP1271Signature",
            signature,
        };
    }

    async signSyncTransfer(transfer: {
        to: Address;
        token: TokenLike;
        amount: BigNumberish;
        fee: BigNumberish;
        nonce: number;
    }): Promise<SignedTransaction> {
        if (!this.signer) {
            throw new Error("ZKSync signer is required for sending zksync transactions.");
        }

        await this.setRequiredAccountIdFromServer("Transfer funds");

        const tokenId = await this.provider.tokenSet.resolveTokenId(transfer.token);

        const transactionData = {
            accountId: this.accountId,
            from: this.address(),
            to: transfer.to,
            tokenId,
            amount: transfer.amount,
            fee: transfer.fee,
            nonce: transfer.nonce,
        };

        const stringAmount = this.provider.tokenSet.formatToken(transfer.token, transfer.amount);
        const stringFee = this.provider.tokenSet.formatToken(transfer.token, transfer.fee);
        const stringToken = await this.provider.tokenSet.resolveTokenSymbol(transfer.token);
        const humanReadableTxInfo =
            `Transfer ${stringAmount} ${stringToken}\n` +
            `To: ${transfer.to.toLowerCase()}\n` +
            `Nonce: ${transfer.nonce}\n` +
            `Fee: ${stringFee} ${stringToken}\n` +
            `Account Id: ${this.accountId}`;

        const txMessageEthSignature = await this.getEthMessageSignature(humanReadableTxInfo);
        const signedTransferTransaction = this.signer.signSyncTransfer(transactionData);
        return {
            tx: signedTransferTransaction,
            ethereumSignature: txMessageEthSignature,
        };
    }

    async signSyncForcedExit(forcedExit: {
        target: Address;
        token: TokenLike;
        fee: BigNumberish;
        nonce: number;
    }): Promise<SignedTransaction> {
        if (!this.signer) {
            throw new Error("ZKSync signer is required for sending zksync transactions.");
        }
        await this.setRequiredAccountIdFromServer("perform a Forced Exit");

        const tokenId = await this.provider.tokenSet.resolveTokenId(forcedExit.token);

        const transactionData = {
            initiatorAccountId: this.accountId,
            target: forcedExit.target,
            tokenId,
            fee: forcedExit.fee,
            nonce: forcedExit.nonce,
        };

        const signedForcedExitTransaction = this.signer.signSyncForcedExit(transactionData);

        return {
            tx: signedForcedExitTransaction,
        };
    }

    async syncForcedExit(forcedExit: {
        target: Address;
        token: TokenLike;
        fee?: BigNumberish;
        nonce?: Nonce;
    }): Promise<Transaction> {
        forcedExit.nonce = forcedExit.nonce != null ? await this.getNonce(forcedExit.nonce) : await this.getNonce();
        if (forcedExit.fee == null) {
            // Fee for forced exit is defined by `Withdraw` transaction type (as it's essentially just a forced withdraw).
            const fullFee = await this.provider.getTransactionFee("Withdraw", forcedExit.target, forcedExit.token);
            forcedExit.fee = fullFee.totalFee;
        }

        const signedForcedExitTransaction = await this.signSyncForcedExit(forcedExit as any);
        return submitSignedTransaction(signedForcedExitTransaction, this.provider);
    }

    async syncTransfer(transfer: {
        to: Address;
        token: TokenLike;
        amount: BigNumberish;
        fee?: BigNumberish;
        nonce?: Nonce;
    }): Promise<Transaction> {
        transfer.nonce = transfer.nonce != null ? await this.getNonce(transfer.nonce) : await this.getNonce();

        if (transfer.fee == null) {
            const fullFee = await this.provider.getTransactionFee("Transfer", transfer.to, transfer.token);
            transfer.fee = fullFee.totalFee;
        }
        const signedTransferTransaction = await this.signSyncTransfer(transfer as any);
        return submitSignedTransaction(signedTransferTransaction, this.provider);
    }

    async signWithdrawFromSyncToEthereum(withdraw: {
        ethAddress: string;
        token: TokenLike;
        amount: BigNumberish;
        fee: BigNumberish;
        nonce: number;
    }): Promise<SignedTransaction> {
        if (!this.signer) {
            throw new Error("ZKSync signer is required for sending zksync transactions.");
        }
        await this.setRequiredAccountIdFromServer("Withdraw funds");

        const tokenId = await this.provider.tokenSet.resolveTokenId(withdraw.token);
        const transactionData = {
            accountId: this.accountId,
            from: this.address(),
            ethAddress: withdraw.ethAddress,
            tokenId,
            amount: withdraw.amount,
            fee: withdraw.fee,
            nonce: withdraw.nonce,
        };

        const stringAmount = this.provider.tokenSet.formatToken(withdraw.token, withdraw.amount);
        const stringFee = this.provider.tokenSet.formatToken(withdraw.token, withdraw.fee);
        const stringToken = await this.provider.tokenSet.resolveTokenSymbol(withdraw.token);
        const humanReadableTxInfo =
            `Withdraw ${stringAmount} ${stringToken}\n` +
            `To: ${withdraw.ethAddress.toLowerCase()}\n` +
            `Nonce: ${withdraw.nonce}\n` +
            `Fee: ${stringFee} ${stringToken}\n` +
            `Account Id: ${this.accountId}`;

        const txMessageEthSignature = await this.getEthMessageSignature(humanReadableTxInfo);

        const signedWithdrawTransaction = this.signer.signSyncWithdraw(transactionData);

        return {
            tx: signedWithdrawTransaction,
            ethereumSignature: txMessageEthSignature,
        };
    }

    async withdrawFromSyncToEthereum(withdraw: {
        ethAddress: string;
        token: TokenLike;
        amount: BigNumberish;
        fee?: BigNumberish;
        nonce?: Nonce;
        fastProcessing?: boolean;
    }): Promise<Transaction> {
        withdraw.nonce = withdraw.nonce != null ? await this.getNonce(withdraw.nonce) : await this.getNonce();

        if (withdraw.fee == null) {
            const feeType = withdraw.fastProcessing === true ? "FastWithdraw" : "Withdraw";

            const fullFee = await this.provider.getTransactionFee(feeType, withdraw.ethAddress, withdraw.token);
            withdraw.fee = fullFee.totalFee;
        }

        const signedWithdrawTransaction = await this.signWithdrawFromSyncToEthereum(withdraw as any);

        return submitSignedTransaction(signedWithdrawTransaction, this.provider, withdraw.fastProcessing);
    }

    async isSigningKeySet(): Promise<boolean> {
        if (!this.signer) {
            throw new Error("ZKSync signer is required for current pubkey calculation.");
        }
        const currentPubKeyHash = await this.getCurrentPubKeyHash();
        const signerPubKeyHash = this.signer.pubKeyHash();
        return currentPubKeyHash === signerPubKeyHash;
    }

    async signSetSigningKey(changePubKey: {
        feeToken: TokenLike;
        fee: BigNumberish;
        nonce: number;
        onchainAuth: boolean;
    }): Promise<SignedTransaction> {
        if (!this.signer) {
            throw new Error("ZKSync signer is required for current pubkey calculation.");
        }

        const feeTokenId = await this.provider.tokenSet.resolveTokenId(changePubKey.feeToken);
        const newPubKeyHash = this.signer.pubKeyHash();

        await this.setRequiredAccountIdFromServer("Set Signing Key");

        const changePubKeyMessage = getChangePubkeyMessage(newPubKeyHash, changePubKey.nonce, this.accountId);
        const ethSignature = changePubKey.onchainAuth
            ? null
            : (await this.getEthMessageSignature(changePubKeyMessage)).signature;

        const changePubKeyTx: ChangePubKey = this.signer.signSyncChangePubKey({
            accountId: this.accountId,
            account: this.address(),
            newPkHash: this.signer.pubKeyHash(),
<<<<<<< HEAD
            nonce: changePubKey.nonce,
            feeTokenId,
            fee: BigNumber.from(changePubKey.fee).toString(),
        });

        changePubKeyTx.ethSignature = ethSignature;
=======
            nonce,
            ethSignature,
        };
>>>>>>> fd721ee9

        return {
            tx: changePubKeyTx,
        };
    }

    async setSigningKey(changePubKey: {
        feeToken: TokenLike;
        fee?: BigNumberish;
        nonce?: Nonce;
        onchainAuth?: boolean;
    }): Promise<Transaction> {
        changePubKey.nonce =
            changePubKey.nonce != null ? await this.getNonce(changePubKey.nonce) : await this.getNonce();

        if (changePubKey.onchainAuth == null) {
            changePubKey.onchainAuth = false;
        }

        if (changePubKey.fee == null) {
            const feeType = {
                ChangePubKey: {
                    onchainPubkeyAuth: changePubKey.onchainAuth,
                },
            };
            const fullFee = await this.provider.getTransactionFee(feeType, this.address(), changePubKey.feeToken);
            changePubKey.fee = fullFee.totalFee;
        }

        const txData = await this.signSetSigningKey(changePubKey as any);

        const currentPubKeyHash = await this.getCurrentPubKeyHash();
        if (currentPubKeyHash === (txData.tx as ChangePubKey).newPkHash) {
            throw new Error("Current signing key is already set");
        }

        return submitSignedTransaction(txData, this.provider);
    }

    async isOnchainAuthSigningKeySet(nonce: Nonce = "committed"): Promise<boolean> {
        const mainZkSyncContract = new Contract(
            this.provider.contractAddress.mainContract,
            SYNC_MAIN_CONTRACT_INTERFACE,
            this.ethSigner
        );

        const numNonce = await this.getNonce(nonce);
        const onchainAuthFact = await mainZkSyncContract.authFacts(this.address(), numNonce);
        return onchainAuthFact !== "0x0000000000000000000000000000000000000000000000000000000000000000";
    }

    async onchainAuthSigningKey(
        nonce: Nonce = "committed",
        ethTxOptions?: ethers.providers.TransactionRequest
    ): Promise<ContractTransaction> {
        if (!this.signer) {
            throw new Error("ZKSync signer is required for current pubkey calculation.");
        }

        const currentPubKeyHash = await this.getCurrentPubKeyHash();
        const newPubKeyHash = this.signer.pubKeyHash();

        if (currentPubKeyHash === newPubKeyHash) {
            throw new Error("Current PubKeyHash is the same as new");
        }

        const numNonce = await this.getNonce(nonce);

        const mainZkSyncContract = new Contract(
            this.provider.contractAddress.mainContract,
            SYNC_MAIN_CONTRACT_INTERFACE,
            this.ethSigner
        );

        return mainZkSyncContract.setAuthPubkeyHash(newPubKeyHash.replace("sync:", "0x"), numNonce, {
            gasLimit: BigNumber.from("200000"),
            ...ethTxOptions,
        });
    }

    async getCurrentPubKeyHash(): Promise<PubKeyHash> {
        return (await this.provider.getState(this.address())).committed.pubKeyHash;
    }

    async getNonce(nonce: Nonce = "committed"): Promise<number> {
        if (nonce === "committed") {
            return (await this.provider.getState(this.address())).committed.nonce;
        } else if (typeof nonce === "number") {
            return nonce;
        }
    }

    async getAccountId(): Promise<number | undefined> {
        return (await this.provider.getState(this.address())).id;
    }

    address(): Address {
        return this.cachedAddress;
    }

    async getAccountState(): Promise<AccountState> {
        return this.provider.getState(this.address());
    }

    async getBalance(token: TokenLike, type: "committed" | "verified" = "committed"): Promise<BigNumber> {
        const accountState = await this.getAccountState();
        const tokenSymbol = this.provider.tokenSet.resolveTokenSymbol(token);
        let balance;
        if (type === "committed") {
            balance = accountState.committed.balances[tokenSymbol] || "0";
        } else {
            balance = accountState.verified.balances[tokenSymbol] || "0";
        }
        return BigNumber.from(balance);
    }

    async getEthereumBalance(token: TokenLike): Promise<BigNumber> {
        let balance: BigNumber;
        if (isTokenETH(token)) {
            balance = await this.ethSigner.provider.getBalance(this.cachedAddress);
        } else {
            const erc20contract = new Contract(
                this.provider.tokenSet.resolveTokenAddress(token),
                IERC20_INTERFACE,
                this.ethSigner
            );
            balance = await erc20contract.balanceOf(this.cachedAddress);
        }
        return balance;
    }

    async isERC20DepositsApproved(token: TokenLike): Promise<boolean> {
        if (isTokenETH(token)) {
            throw Error("ETH token does not need approval.");
        }
        const tokenAddress = this.provider.tokenSet.resolveTokenAddress(token);
        const erc20contract = new Contract(tokenAddress, IERC20_INTERFACE, this.ethSigner);
        const currentAllowance = await erc20contract.allowance(
            this.address(),
            this.provider.contractAddress.mainContract
        );
        return BigNumber.from(currentAllowance).gte(ERC20_APPROVE_TRESHOLD);
    }

    async approveERC20TokenDeposits(token: TokenLike): Promise<ContractTransaction> {
        if (isTokenETH(token)) {
            throw Error("ETH token does not need approval.");
        }
        const tokenAddress = this.provider.tokenSet.resolveTokenAddress(token);
        const erc20contract = new Contract(tokenAddress, IERC20_INTERFACE, this.ethSigner);

        return erc20contract.approve(this.provider.contractAddress.mainContract, MAX_ERC20_APPROVE_AMOUNT);
    }

    async depositToSyncFromEthereum(deposit: {
        depositTo: Address;
        token: TokenLike;
        amount: BigNumberish;
        ethTxOptions?: ethers.providers.TransactionRequest;
        approveDepositAmountForERC20?: boolean;
    }): Promise<ETHOperation> {
        const gasPrice = await this.ethSigner.provider.getGasPrice();

        const mainZkSyncContract = new Contract(
            this.provider.contractAddress.mainContract,
            SYNC_MAIN_CONTRACT_INTERFACE,
            this.ethSigner
        );

        let ethTransaction;

        if (isTokenETH(deposit.token)) {
            ethTransaction = await mainZkSyncContract.depositETH(deposit.depositTo, {
                value: BigNumber.from(deposit.amount),
                gasLimit: BigNumber.from("200000"),
                gasPrice,
                ...deposit.ethTxOptions,
            });
        } else {
            const tokenAddress = this.provider.tokenSet.resolveTokenAddress(deposit.token);
            // ERC20 token deposit
            const erc20contract = new Contract(tokenAddress, IERC20_INTERFACE, this.ethSigner);
            let nonce;
            if (deposit.approveDepositAmountForERC20) {
                const approveTx = await erc20contract.approve(
                    this.provider.contractAddress.mainContract,
                    deposit.amount
                );
                nonce = approveTx.nonce + 1;
            }
            const args = [
                tokenAddress,
                deposit.amount,
                deposit.depositTo,
                {
                    nonce,
                    gasPrice,
                    ...deposit.ethTxOptions,
                } as ethers.providers.TransactionRequest,
            ];

            // We set gas limit only if user does not set it using ethTxOptions.
            const txRequest = args[args.length - 1] as ethers.providers.TransactionRequest;
            if (txRequest.gasLimit == null) {
                const gasEstimate = await mainZkSyncContract.estimateGas
                    .depositERC20(...args)
                    .then((estimate) => estimate, (_err) => BigNumber.from("0"));
                txRequest.gasLimit = gasEstimate.gte(ERC20_DEPOSIT_GAS_LIMIT) ? gasEstimate : ERC20_DEPOSIT_GAS_LIMIT;
                args[args.length - 1] = txRequest;
            }

            ethTransaction = await mainZkSyncContract.depositERC20(...args);
        }

        return new ETHOperation(ethTransaction, this.provider);
    }

    async emergencyWithdraw(withdraw: {
        token: TokenLike;
        accountId?: number;
        ethTxOptions?: ethers.providers.TransactionRequest;
    }): Promise<ETHOperation> {
        const gasPrice = await this.ethSigner.provider.getGasPrice();
        const ethProxy = new ETHProxy(this.ethSigner.provider, this.provider.contractAddress);

        let accountId;
        if (withdraw.accountId != null) {
            accountId = withdraw.accountId;
        } else if (this.accountId !== undefined) {
            accountId = this.accountId;
        } else {
            const accountState = await this.getAccountState();
            if (!accountState.id) {
                throw new Error("Can't resolve account id from the zkSync node");
            }
            accountId = accountState.id;
        }

        const mainZkSyncContract = new Contract(
            ethProxy.contractAddress.mainContract,
            SYNC_MAIN_CONTRACT_INTERFACE,
            this.ethSigner
        );

        const tokenAddress = this.provider.tokenSet.resolveTokenAddress(withdraw.token);
        const ethTransaction = await mainZkSyncContract.fullExit(accountId, tokenAddress, {
            gasLimit: BigNumber.from("500000"),
            gasPrice,
            ...withdraw.ethTxOptions,
        });

        return new ETHOperation(ethTransaction, this.provider);
    }

    private async setRequiredAccountIdFromServer(actionName: string) {
        if (this.accountId === undefined) {
            const accountIdFromServer = await this.getAccountId();
            if (accountIdFromServer == null) {
                throw new Error(`Failed to ${actionName}: Account does not exist in the zkSync network`);
            } else {
                this.accountId = accountIdFromServer;
            }
        }
    }
}

class ETHOperation {
    state: "Sent" | "Mined" | "Committed" | "Verified" | "Failed";
    error?: ZKSyncTxError;
    priorityOpId?: BigNumber;

    constructor(public ethTx: ContractTransaction, public zkSyncProvider: Provider) {
        this.state = "Sent";
    }

    async awaitEthereumTxCommit() {
        if (this.state !== "Sent") return;

        const txReceipt = await this.ethTx.wait();
        for (const log of txReceipt.logs) {
            try {
                const priorityQueueLog = SYNC_MAIN_CONTRACT_INTERFACE.parseLog(log);
                if (priorityQueueLog && priorityQueueLog.args.serialId != null) {
                    this.priorityOpId = priorityQueueLog.args.serialId;
                }
            } catch {}
        }
        if (!this.priorityOpId) {
            throw new Error("Failed to parse tx logs");
        }

        this.state = "Mined";
        return txReceipt;
    }

    async awaitReceipt(): Promise<PriorityOperationReceipt> {
        this.throwErrorIfFailedState();

        await this.awaitEthereumTxCommit();
        if (this.state !== "Mined") return;
        const receipt = await this.zkSyncProvider.notifyPriorityOp(this.priorityOpId.toNumber(), "COMMIT");

        if (!receipt.executed) {
            this.setErrorState(new ZKSyncTxError("Priority operation failed", receipt));
            this.throwErrorIfFailedState();
        }

        this.state = "Committed";
        return receipt;
    }

    async awaitVerifyReceipt(): Promise<PriorityOperationReceipt> {
        await this.awaitReceipt();
        if (this.state !== "Committed") return;

        const receipt = await this.zkSyncProvider.notifyPriorityOp(this.priorityOpId.toNumber(), "VERIFY");

        this.state = "Verified";

        return receipt;
    }

    private setErrorState(error: ZKSyncTxError) {
        this.state = "Failed";
        this.error = error;
    }

    private throwErrorIfFailedState() {
        if (this.state === "Failed") throw this.error;
    }
}

class Transaction {
    state: "Sent" | "Committed" | "Verified" | "Failed";
    error?: ZKSyncTxError;

    constructor(public txData, public txHash: string, public sidechainProvider: Provider) {
        this.state = "Sent";
    }

    async awaitReceipt(): Promise<TransactionReceipt> {
        this.throwErrorIfFailedState();

        if (this.state !== "Sent") return;

        const receipt = await this.sidechainProvider.notifyTransaction(this.txHash, "COMMIT");

        if (!receipt.success) {
            this.setErrorState(new ZKSyncTxError(`zkSync transaction failed: ${receipt.failReason}`, receipt));
            this.throwErrorIfFailedState();
        }

        this.state = "Committed";
        return receipt;
    }

    async awaitVerifyReceipt(): Promise<TransactionReceipt> {
        await this.awaitReceipt();
        const receipt = await this.sidechainProvider.notifyTransaction(this.txHash, "VERIFY");

        this.state = "Verified";
        return receipt;
    }

    private setErrorState(error: ZKSyncTxError) {
        this.state = "Failed";
        this.error = error;
    }

    private throwErrorIfFailedState() {
        if (this.state === "Failed") throw this.error;
    }
}

export async function submitSignedTransaction(
    signedTx: SignedTransaction,
    provider: Provider,
    fastProcessing?: boolean
): Promise<Transaction> {
    const transactionHash = await provider.submitTx(signedTx.tx, signedTx.ethereumSignature, fastProcessing);
    return new Transaction(signedTx, transactionHash, provider);
}<|MERGE_RESOLUTION|>--- conflicted
+++ resolved
@@ -24,10 +24,7 @@
     getSignedBytesFromMessage,
     signMessagePersonalAPI,
     ERC20_DEPOSIT_GAS_LIMIT,
-<<<<<<< HEAD
     getEthSignatureType,
-=======
->>>>>>> fd721ee9
 } from "./utils";
 
 class ZKSyncTxError extends Error {
@@ -302,18 +299,12 @@
             accountId: this.accountId,
             account: this.address(),
             newPkHash: this.signer.pubKeyHash(),
-<<<<<<< HEAD
             nonce: changePubKey.nonce,
             feeTokenId,
             fee: BigNumber.from(changePubKey.fee).toString(),
         });
 
         changePubKeyTx.ethSignature = ethSignature;
-=======
-            nonce,
-            ethSignature,
-        };
->>>>>>> fd721ee9
 
         return {
             tx: changePubKeyTx,
