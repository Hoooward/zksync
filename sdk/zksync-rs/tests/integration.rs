//! Integration test for zkSync Rust SDK.
//!
//! In order to pass these tests, there must be a running
//! instance of zkSync server and prover:
//!
//! ```bash
//! zksync server &!
//! zksync dummy-prover &!
//! zksync sdk-test
//! ```

use std::time::{Duration, Instant};
use zksync::{
    error::{ClientError, SignerError::NoSigningKey},
    types::BlockStatus,
    web3::{
        contract::{Contract, Options},
        transports::Http,
        types::{Address, H160, H256, U256},
    },
    zksync_models::{tx::PackedEthSignature, Token, TokenLike, TxFeeTypes},
    EthereumProvider, Network, Provider, Wallet, WalletCredentials,
};
use zksync_contracts::{erc20_contract, zksync_contract};

const ETH_ADDR: &str = "36615Cf349d7F6344891B1e7CA7C72883F5dc049";
const ETH_PRIVATE_KEY: &str = "7726827caac94a7f9e1b160f7ea819f172f7b6f9d2a97f992c38edeab82d4110";
const LOCALHOST_WEB3_ADDR: &str = "http://127.0.0.1:8545";

fn eth_main_account_credentials() -> (H160, H256) {
    let addr = ETH_ADDR.parse().unwrap();
    let eth_private_key = ETH_PRIVATE_KEY.parse().unwrap();

    (addr, eth_private_key)
}

fn eth_random_account_credentials() -> (H160, H256) {
    let mut eth_private_key = H256::default();
    eth_private_key.randomize();

    let address_from_pk = PackedEthSignature::address_from_private_key(&eth_private_key).unwrap();

    (address_from_pk, eth_private_key)
}

fn one_ether() -> U256 {
    U256::from(10).pow(18.into())
}

/// Auxiliary function that returns the balance of the account on Ethereum.
async fn get_ethereum_balance(
    eth_provider: &EthereumProvider,
    address: Address,
    token: &Token,
) -> Result<U256, anyhow::Error> {
    if token.symbol == "ETH" {
        return eth_provider
            .web3()
            .eth()
            .balance(address, None)
            .await
            .map_err(|_e| anyhow::anyhow!("failed to request balance from Ethereum {}", _e));
    }

    let contract = Contract::new(eth_provider.web3().eth(), token.address, erc20_contract());
    contract
        .query("balanceOf", address, None, Options::default(), None)
        .await
        .map_err(|_e| anyhow::anyhow!("failed to request erc20 balance from Ethereum"))
}

<<<<<<< HEAD
async fn wait_for_eth_tx(ethereum: &EthereumProvider, hash: H256) {
    let timeout = Duration::from_secs(10);
    let mut poller = tokio::time::interval(std::time::Duration::from_millis(100));
    let web3 = ethereum.web3();
    let start = Instant::now();
    while web3
        .eth()
        .transaction_receipt(hash)
        .await
        .unwrap()
        .is_none()
    {
        if start.elapsed() > timeout {
            panic!("Timeout elapsed while waiting for Ethereum transaction");
        }
        poller.tick().await;
    }
}

=======
>>>>>>> ec20c91f
async fn wait_for_deposit_and_update_account_id(wallet: &mut Wallet) {
    let timeout = Duration::from_secs(60);
    let mut poller = tokio::time::interval(std::time::Duration::from_millis(100));
    let start = Instant::now();
    while wallet
        .provider
        .account_info(wallet.address())
        .await
        .unwrap()
        .id
        .is_none()
    {
        if start.elapsed() > timeout {
            panic!("Timeout elapsed while waiting for Ethereum transaction");
        }
        poller.tick().await;
    }

    wallet.update_account_id().await.unwrap();
    assert!(wallet.account_id().is_some(), "Account ID was not set");
}

async fn transfer_to(
    token_like: impl Into<TokenLike>,
    amount: impl Into<U256>,
    to: H160,
) -> Result<(), anyhow::Error> {
    let (main_eth_address, main_eth_private_key) = eth_main_account_credentials();

    let provider = Provider::new(Network::Localhost);
    let credentials =
        WalletCredentials::from_eth_pk(main_eth_address, main_eth_private_key, Network::Localhost)
            .unwrap();

    let wallet = Wallet::new(provider, credentials).await?;
    let ethereum = wallet.ethereum(LOCALHOST_WEB3_ADDR).await?;
    let hash = ethereum
        .transfer(token_like.into(), amount.into(), to)
        .await
        .unwrap();

    ethereum.wait_for_tx(hash).await?;
    Ok(())
}

/// Creates a new wallet and tries to make a transfer
/// from a new wallet without SigningKey.
async fn test_tx_fail(zksync_depositor_wallet: &Wallet) -> Result<(), anyhow::Error> {
    let provider = Provider::new(Network::Localhost);

    let (random_eth_address, random_eth_private_key) = eth_random_account_credentials();
    let random_credentials = WalletCredentials::from_eth_pk(
        random_eth_address,
        random_eth_private_key,
        Network::Localhost,
    )?;
    let sync_wallet = Wallet::new(provider, random_credentials).await?;

    let handle = sync_wallet
        .start_transfer()
        .to(zksync_depositor_wallet.address())
        .token("ETH")?
        .amount(1_000_000u64)
        .send()
        .await;

    assert!(matches!(
        handle,
        Err(ClientError::SigningError(NoSigningKey))
    ));

    Ok(())
}

/// Checks the correctness of the `Deposit` operation.
async fn test_deposit(
    deposit_wallet: &Wallet,
    sync_wallet: &mut Wallet,
    token: &Token,
    amount: u128,
) -> Result<(), anyhow::Error> {
    let ethereum = deposit_wallet.ethereum(LOCALHOST_WEB3_ADDR).await?;

    if !deposit_wallet.tokens.is_eth(token.address.into()) {
        if !ethereum.is_erc20_deposit_approved(token.address).await? {
            let tx_approve_deposits = ethereum.approve_erc20_token_deposits(token.address).await?;
            ethereum.wait_for_tx(tx_approve_deposits).await?;
        }

        assert!(
            ethereum.is_erc20_deposit_approved(token.address).await?,
            "Token should be approved"
        );
    };

    // let balance_before = sync_wallet.get_balance(BlockStatus::Committed, &token.symbol as &str).await?;
    let deposit_tx_hash = ethereum
        .deposit(
            &token.symbol as &str,
            U256::from(amount),
            sync_wallet.address(),
        )
        .await?;

    ethereum.wait_for_tx(deposit_tx_hash).await?;
    wait_for_deposit_and_update_account_id(sync_wallet).await;

    // let balance_after = sync_wallet.get_balance(BlockStatus::Committed, &token.symbol as &str).await?;

    if !sync_wallet.tokens.is_eth(token.address.into()) {
        assert!(ethereum.is_erc20_deposit_approved(token.address).await?);
    }

    // To be sure that the deposit is committed, we need to listen to the event `NewPriorityRequest`
    // rust SDK doesn't support getting this information yet, but it will be added soon.
    // assert_eq!(balance_after - balance_before, u256_to_big_dec(amount / 2));

    Ok(())
}

/// Checks the correctness of the `ChangePubKey` operation.
async fn test_change_pubkey(sync_wallet: &Wallet) -> Result<(), anyhow::Error> {
    if !sync_wallet.is_signing_key_set().await? {
        let handle = sync_wallet.start_change_pubkey().send().await?;

        handle
            .commit_timeout(Duration::from_secs(60))
            .wait_for_commit()
            .await?;
    }
    assert!(sync_wallet.is_signing_key_set().await?);
    Ok(())
}

/// Makes a transfer from Alice to Bob inside zkSync
/// checks the correctness of the amount of money before the transaction and after.
async fn test_transfer(
    alice: &Wallet,
    bob: &Wallet,
    token_symbol: &str,
    transfer_amount: u128,
) -> Result<(), anyhow::Error> {
    let transfer_amount = num::BigUint::from(transfer_amount);

    let total_fee = alice
        .provider
        .get_tx_fee(TxFeeTypes::Transfer, bob.address(), token_symbol)
        .await?
        .total_fee;

    let alice_balance_before = alice
        .get_balance(BlockStatus::Committed, token_symbol)
        .await?;

    let bob_balance_before = bob
        .get_balance(BlockStatus::Committed, token_symbol)
        .await?;

    let transfer_handle = alice
        .start_transfer()
        .to(bob.address())
        .token(token_symbol)?
        .amount(transfer_amount.clone())
        .send()
        .await?;

    transfer_handle
        .verify_timeout(Duration::from_secs(180))
        .wait_for_verify()
        .await?;

    let alice_balance_after = alice
        .get_balance(BlockStatus::Committed, token_symbol)
        .await?;
    let bob_balance_after = bob
        .get_balance(BlockStatus::Committed, token_symbol)
        .await?;

    assert_eq!(
        alice_balance_before - alice_balance_after,
        transfer_amount.clone() + total_fee
    );
    assert_eq!(bob_balance_after - bob_balance_before, transfer_amount);
    Ok(())
}

/// Makes a transaction from the account to its own address
/// checks if the expected amount of fee has been spent.
async fn test_transfer_to_self(
    sync_wallet: &Wallet,
    token_symbol: &str,
    transfer_amount: u128,
) -> Result<(), anyhow::Error> {
    let transfer_amount = num::BigUint::from(transfer_amount);
    let balance_before = sync_wallet
        .get_balance(BlockStatus::Committed, token_symbol)
        .await?;
    let total_fee = sync_wallet
        .provider
        .get_tx_fee(TxFeeTypes::Transfer, sync_wallet.address(), token_symbol)
        .await?
        .total_fee;

    let transfer_handle = sync_wallet
        .start_transfer()
        .to(sync_wallet.address())
        .token(token_symbol)?
        .amount(transfer_amount)
        .send()
        .await?;

    transfer_handle
        .verify_timeout(Duration::from_secs(180))
        .wait_for_verify()
        .await?;

    let balance_after = sync_wallet
        .get_balance(BlockStatus::Committed, token_symbol)
        .await?;

    assert_eq!(balance_before - balance_after, total_fee);

    Ok(())
}

/// Makes a withdraw operation on L2
/// checks the correctness of their execution.
async fn test_withdraw(
    eth_provider: &EthereumProvider,
    main_contract: &Contract<Http>,
    sync_wallet: &Wallet,
    withdraw_to: &Wallet,
    token: &Token,
    amount: u128,
) -> Result<(), anyhow::Error> {
    let total_fee = sync_wallet
        .provider
        .get_tx_fee(TxFeeTypes::Withdraw, withdraw_to.address(), token.address)
        .await?
        .total_fee;
    let sync_balance_before = sync_wallet
        .get_balance(BlockStatus::Committed, &token.symbol as &str)
        .await?;
    let onchain_balance_before =
        get_ethereum_balance(eth_provider, withdraw_to.address(), token).await?;
    let pending_to_be_onchain_balance_before: U256 = {
        let query = main_contract.query(
            "getBalanceToWithdraw",
            (withdraw_to.address(), token.id),
            None,
            Options::default(),
            None,
        );

        query
            .await
            .map_err(|err| anyhow::anyhow!(format!("Contract query fail: {}", err)))?
    };

    let withdraw_handle = sync_wallet
        .start_withdraw()
        .to(withdraw_to.address())
        .token(token.address)?
        .amount(amount)
        .send()
        .await?;

    withdraw_handle
        .verify_timeout(Duration::from_secs(180))
        .wait_for_verify()
        .await?;

    let sync_balance_after = sync_wallet
        .get_balance(BlockStatus::Committed, &token.symbol as &str)
        .await?;
    let onchain_balance_after =
        get_ethereum_balance(eth_provider, withdraw_to.address(), token).await?;

    let pending_to_be_onchain_balance_after: U256 = {
        let query = main_contract.query(
            "getBalanceToWithdraw",
            (withdraw_to.address(), token.id),
            None,
            Options::default(),
            None,
        );

        query
            .await
            .map_err(|err| anyhow::anyhow!(format!("Contract query fail: {}", err)))?
    };

    assert_eq!(
        onchain_balance_after - onchain_balance_before + pending_to_be_onchain_balance_after
            - pending_to_be_onchain_balance_before,
        U256::from(amount)
    );
    assert_eq!(
        sync_balance_before - sync_balance_after,
        num::BigUint::from(amount) + total_fee
    );

    Ok(())
}

/// Makes transfers for different types of operations
/// checks the correctness of their execution.
async fn move_funds(
    main_contract: &Contract<Http>,
    eth_provider: &EthereumProvider,
    depositor_wallet: &Wallet,
    alice: &mut Wallet,
    bob: &Wallet,
    token_like: impl Into<TokenLike>,
    deposit_amount: u128,
) -> Result<(), anyhow::Error> {
    let token_like = token_like.into();
    let token = depositor_wallet
        .tokens
        .resolve(token_like.clone())
        .ok_or_else(|| anyhow::anyhow!("Error resolve token"))?;

    let transfer_amount = deposit_amount / 10;
    let withdraw_amount = deposit_amount / 10;

    test_deposit(depositor_wallet, alice, &token, deposit_amount).await?;
    println!("Deposit ok, Token: {}", token.symbol);

    test_change_pubkey(alice).await?;
    println!("Change pubkey ok");

    test_transfer(alice, bob, &token.symbol, transfer_amount).await?;
    println!("Transfer to new ok, Token: {}", token.symbol);

    test_transfer(alice, bob, &token.symbol, transfer_amount).await?;
    println!("Transfer ok, Token: {}", token.symbol);

    test_transfer_to_self(&alice, &token.symbol, transfer_amount).await?;
    println!("Transfer to self ok, Token: {}", token.symbol);

    test_withdraw(
        &eth_provider,
        &main_contract,
        &alice,
        &bob,
        &token,
        withdraw_amount,
    )
    .await?;
    println!("Withdraw ok, Token: {}", token.symbol);

    // Currently fast withdraw aren't supported by zksync-rs, but they will be in the near future.
    // test_fast_withdraw(eth, main_contract, &bob, &bob, &token, withdraw_amount);
    // println!("Fast withdraw ok, Token: {}", token.symbol);

    // Currently multi transactions aren't supported by zksync-rs, but they will be in the near future.
    // test_multi_transfer(alice, bob, &token.symbol, transfersAmount / 2);
    // println!("Batched transfers ok, Token: {}, token.symbol");

    Ok(())
}

#[tokio::test]
#[cfg_attr(not(feature = "integration-tests"), ignore)]
async fn comprehensive_test() -> Result<(), anyhow::Error> {
    let provider = Provider::new(Network::Localhost);

    let main_wallet = {
        let (main_eth_address, main_eth_private_key) = eth_main_account_credentials();
        let main_credentials = WalletCredentials::from_eth_pk(
            main_eth_address,
            main_eth_private_key,
            Network::Localhost,
        )?;
        Wallet::new(provider.clone(), main_credentials).await?
    };

    let sync_depositor_wallet = {
        let (random_eth_address, random_eth_private_key) = eth_random_account_credentials();
        let random_credentials = WalletCredentials::from_eth_pk(
            random_eth_address,
            random_eth_private_key,
            Network::Localhost,
        )?;
        Wallet::new(provider.clone(), random_credentials).await?
    };

    let mut alice_wallet1 = {
        let (random_eth_address, random_eth_private_key) = eth_random_account_credentials();
        let random_credentials = WalletCredentials::from_eth_pk(
            random_eth_address,
            random_eth_private_key,
            Network::Localhost,
        )?;
        Wallet::new(provider.clone(), random_credentials).await?
    };

    let mut alice_wallet2 = {
        let (random_eth_address, random_eth_private_key) = eth_random_account_credentials();
        let random_credentials = WalletCredentials::from_eth_pk(
            random_eth_address,
            random_eth_private_key,
            Network::Localhost,
        )?;
        Wallet::new(provider.clone(), random_credentials).await?
    };

    let bob_wallet1 = {
        let (random_eth_address, random_eth_private_key) = eth_random_account_credentials();
        let random_credentials = WalletCredentials::from_eth_pk(
            random_eth_address,
            random_eth_private_key,
            Network::Localhost,
        )?;
        Wallet::new(provider.clone(), random_credentials).await?
    };

    let bob_wallet2 = {
        let (random_eth_address, random_eth_private_key) = eth_random_account_credentials();
        let random_credentials = WalletCredentials::from_eth_pk(
            random_eth_address,
            random_eth_private_key,
            Network::Localhost,
        )?;
        Wallet::new(provider.clone(), random_credentials).await?
    };

    let ethereum = main_wallet.ethereum(LOCALHOST_WEB3_ADDR).await?;

    let main_contract = {
        let address_response = provider.contract_address().await?;
        let contract_address = if address_response.main_contract.starts_with("0x") {
            &address_response.main_contract[2..]
        } else {
            &address_response.main_contract
        }
        .parse()?;

        Contract::new(ethereum.web3().eth(), contract_address, zksync_contract())
    };

    let token_eth = sync_depositor_wallet
        .tokens
        .resolve("ETH".into())
        .ok_or_else(|| anyhow::anyhow!("Error resolve token"))?;

    let token_dai = sync_depositor_wallet
        .tokens
        .resolve("DAI".into())
        .ok_or_else(|| anyhow::anyhow!("Error resolve token"))?;

    let eth_deposit_amount = U256::from(10).pow(18.into()) * 6; // 6 Ethers
    let dai_deposit_amount = U256::from(10).pow(18.into()) * 10000; // 10000 DAI

    transfer_to("ETH", eth_deposit_amount, sync_depositor_wallet.address()).await?;
    transfer_to("DAI", dai_deposit_amount, sync_depositor_wallet.address()).await?;

    assert_eq!(
        get_ethereum_balance(&ethereum, sync_depositor_wallet.address(), &token_eth).await?,
        eth_deposit_amount
    );

    assert_eq!(
        get_ethereum_balance(&ethereum, sync_depositor_wallet.address(), &token_dai).await?,
        dai_deposit_amount
    );

    test_tx_fail(&sync_depositor_wallet).await?;

    move_funds(
        &main_contract,
        &ethereum,
        &sync_depositor_wallet,
        &mut alice_wallet1,
        &bob_wallet1,
        "DAI",
        // 200 DAI
        200_000_000_000_000_000_000u128,
    )
    .await?;

    move_funds(
        &main_contract,
        &ethereum,
        &sync_depositor_wallet,
        &mut alice_wallet2,
        &bob_wallet2,
        "ETH",
        // 1 Ether (10^18 WEI)
        1_000_000_000_000_000_000u128,
    )
    .await?;

    Ok(())
}

#[tokio::test]
#[cfg_attr(not(feature = "integration-tests"), ignore)]
async fn simple_workflow() -> Result<(), anyhow::Error> {
    let (eth_address, eth_private_key) = eth_random_account_credentials();

    // Transfer funds from "rich" account to a randomly created one (so we won't reuse the same
    // account in subsequent test runs).
    transfer_to("ETH", one_ether(), eth_address).await?;

    let provider = Provider::new(Network::Localhost);
    let credentials =
        WalletCredentials::from_eth_pk(eth_address, eth_private_key, Network::Localhost).unwrap();

    let mut wallet = Wallet::new(provider, credentials).await?;
    let ethereum = wallet.ethereum(LOCALHOST_WEB3_ADDR).await?;

    let deposit_tx_hash = ethereum
        .deposit("ETH", one_ether() / 2, wallet.address())
        .await?;

    ethereum.wait_for_tx(deposit_tx_hash).await?;

    // Update stored wallet ID after we initialized a wallet via deposit.
    wait_for_deposit_and_update_account_id(&mut wallet).await;

    if !wallet.is_signing_key_set().await? {
        let handle = wallet.start_change_pubkey().send().await?;

        handle
            .commit_timeout(Duration::from_secs(60))
            .wait_for_commit()
            .await?;
    }

    // Perform transfer to self.
    let handle = wallet
        .start_transfer()
        .to(wallet.address())
        .token("ETH")?
        .amount(1_000_000u64)
        .send()
        .await?;

    handle
        .verify_timeout(Duration::from_secs(180))
        .wait_for_verify()
        .await?;

    Ok(())
}<|MERGE_RESOLUTION|>--- conflicted
+++ resolved
@@ -69,28 +69,6 @@
         .map_err(|_e| anyhow::anyhow!("failed to request erc20 balance from Ethereum"))
 }
 
-<<<<<<< HEAD
-async fn wait_for_eth_tx(ethereum: &EthereumProvider, hash: H256) {
-    let timeout = Duration::from_secs(10);
-    let mut poller = tokio::time::interval(std::time::Duration::from_millis(100));
-    let web3 = ethereum.web3();
-    let start = Instant::now();
-    while web3
-        .eth()
-        .transaction_receipt(hash)
-        .await
-        .unwrap()
-        .is_none()
-    {
-        if start.elapsed() > timeout {
-            panic!("Timeout elapsed while waiting for Ethereum transaction");
-        }
-        poller.tick().await;
-    }
-}
-
-=======
->>>>>>> ec20c91f
 async fn wait_for_deposit_and_update_account_id(wallet: &mut Wallet) {
     let timeout = Duration::from_secs(60);
     let mut poller = tokio::time::interval(std::time::Duration::from_millis(100));
