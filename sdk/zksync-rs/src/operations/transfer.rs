--- conflicted
+++ resolved
@@ -72,12 +72,8 @@
         self.wallet
             .signer
             .sign_transfer(token, amount, fee, to, nonce)
-<<<<<<< HEAD
             .await
-            .map(|(tx, signature)| (FranklinTx::Transfer(Box::new(tx)), signature))
-=======
             .map(|(tx, signature)| (ZkSyncTx::Transfer(Box::new(tx)), signature))
->>>>>>> fa16cc08
             .map_err(ClientError::SigningError)
     }
 
