--- conflicted
+++ resolved
@@ -224,11 +224,7 @@
 }
 
 export interface SignedTransaction {
-<<<<<<< HEAD
-    tx: Transfer | Withdraw | ChangePubKey | CloseAccount | ForcedExit | MintNFT | WithdrawNFT;
-=======
-    tx: Transfer | Withdraw | ChangePubKey | CloseAccount | ForcedExit | MintNFT | Swap;
->>>>>>> ba714b0a
+    tx: Transfer | Withdraw | ChangePubKey | CloseAccount | ForcedExit | MintNFT | WithdrawNFT | Swap;
     ethereumSignature?: TxEthSignature;
 }
 
@@ -286,11 +282,7 @@
 
 export interface Fee {
     // Operation type (amount of chunks in operation differs and impacts the total fee).
-<<<<<<< HEAD
-    feeType: 'Withdraw' | 'Transfer' | 'TransferToNew' | 'FastWithdraw' | ChangePubKeyFee | 'MintNFT' | 'WithdrawNFT';
-=======
-    feeType: 'Withdraw' | 'Transfer' | 'TransferToNew' | 'FastWithdraw' | ChangePubKeyFee | 'MintNFT' | 'Swap';
->>>>>>> ba714b0a
+    feeType: 'Withdraw' | 'Transfer' | 'TransferToNew' | 'FastWithdraw' | ChangePubKeyFee | 'MintNFT' | 'WithdrawNFT' | 'Swap';
     // Amount of gas used by transaction
     gasTxAmount: BigNumber;
     // Gas price (in wei)
