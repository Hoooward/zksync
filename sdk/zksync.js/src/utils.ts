--- conflicted
+++ resolved
@@ -13,13 +13,10 @@
     ChangePubKey,
     Withdraw,
     CloseAccount,
-<<<<<<< HEAD
-    MintNFT
-=======
+    MintNFT,
     Order,
     Swap,
     Price
->>>>>>> c314e138
 } from './types';
 import { rescueHashOrders } from './crypto';
 
