--- conflicted
+++ resolved
@@ -331,15 +331,9 @@
 ): Promise<boolean> {
     const EIP1271_SUCCESS_VALUE = '0x1626ba7e';
 
-<<<<<<< HEAD
-    // sign_message = keccak256("\x19Ethereum Signed Message:\n32" + keccak256(message))
-    const hash = utils.keccak256(message);
-    const sign_message = utils.hashMessage(hash);
-=======
     // sign_message = keccak256("\x19Ethereum Signed Message:\n{message_len}" + message)
     const signMessage = getSignedBytesFromMessage(message, true);
     const signMessageHash = keccak256(signMessage);
->>>>>>> 3cf88b5e
 
     const eip1271 = new ethers.Contract(address, IEIP1271_INTERFACE, signerOrProvider);
     const eipRetVal = await eip1271.isValidSignature(signMessageHash, signature);
