import { BigNumber, BigNumberish } from 'ethers';
import {
    Address,
    TokenLike,
    Nonce,
    ChangePubKey,
    ChangePubKeyFee,
    SignedTransaction,
    TxEthSignature,
    ChangePubkeyTypes,
    TotalFee,
    Order
} from './types';
import { MAX_TIMESTAMP } from './utils';
import { Wallet } from './wallet';

/**
 * Used by `BatchBuilder` to store transactions until the `build()` call.
 */
interface InternalTx {
<<<<<<< HEAD
    type: 'Withdraw' | 'Transfer' | 'ChangePubKey' | 'ForcedExit' | 'MintNFT' | 'WithdrawNFT';
    tx: any;
    feeType: 'Withdraw' | 'Transfer' | ChangePubKeyFee | 'MintNFT' | 'WithdrawNFT';
=======
    type: 'Withdraw' | 'Transfer' | 'ChangePubKey' | 'ForcedExit' | 'MintNFT' | 'Swap';
    tx: any;
    feeType: 'Withdraw' | 'Transfer' | 'FastWithdraw' | ChangePubKeyFee | 'MintNFT' | 'Swap';
>>>>>>> ba714b0a
    address: Address;
    token: TokenLike;
    // Whether or not the tx has been signed.
    // Considered false by default
    alreadySigned?: boolean;
}

/**
 * Provides interface for constructing batches of transactions.
 */
export class BatchBuilder {
    private constructor(private wallet: Wallet, private nonce: Nonce, private txs: InternalTx[] = []) {}

    static fromWallet(wallet: Wallet, nonce?: Nonce): BatchBuilder {
        return new BatchBuilder(wallet, nonce, []);
    }

    /**
     * Construct the batch from the given transactions.
     * Returs it with the corresponding Ethereum signature and total fee.
     * @param feeToken If provided, the fee for the whole batch will be obtained from the server in this token.
     * Possibly creates phantom transfer.
     */
    async build(
        feeToken?: TokenLike
    ): Promise<{ txs: SignedTransaction[]; signature: TxEthSignature; totalFee: TotalFee }> {
        if (this.txs.length == 0) {
            throw new Error('Transaction batch cannot be empty');
        }
        if (feeToken != undefined) {
            await this.setFeeToken(feeToken);
        }
        // Gather total fee for every token.
        const totalFee: TotalFee = new Map();
        for (const tx of this.txs) {
            const fee = tx.tx.fee;
            // Signed transactions store token ids instead of symbols.
            if (tx.alreadySigned) {
                tx.token = this.wallet.provider.tokenSet.resolveTokenSymbol(tx.tx.feeToken);
            }
            const token = tx.token;
            const curr: BigNumber = totalFee.get(token) || BigNumber.from(0);
            totalFee.set(token, curr.add(fee));
        }

        const { txs, message } = await this.processTransactions();

        let signature = await this.wallet.getEthMessageSignature(message);

        return {
            txs,
            signature,
            totalFee
        };
    }

    private async setFeeToken(feeToken: TokenLike) {
        // If user specified a token he wants to pay with, we expect all fees to be zero
        // and no signed transactions in the batch.
        if (this.txs.find((tx) => tx.alreadySigned || !BigNumber.from(tx.tx.fee).isZero()) != undefined) {
            throw new Error('All transactions are expected to be unsigned with zero fees');
        }
        // We use the last transaction in the batch for paying fees.
        // If it uses different token, create dummy transfer to self.
        if (this.txs[this.txs.length - 1].token !== feeToken) {
            this.addTransfer({
                to: this.wallet.address(),
                token: feeToken,
                amount: 0
            });
        }
        const txWithFeeToken = this.txs[this.txs.length - 1];

        const txTypes = this.txs.map((tx) => tx.feeType);
        const addresses = this.txs.map((tx) => tx.address);

        txWithFeeToken.tx.fee = await this.wallet.provider.getTransactionsBatchFee(txTypes, addresses, feeToken);
    }

    addWithdraw(withdraw: {
        ethAddress: string;
        token: TokenLike;
        amount: BigNumberish;
        fee?: BigNumberish;
        validFrom?: number;
        validUntil?: number;
    }): BatchBuilder {
        const _withdraw = {
            ethAddress: withdraw.ethAddress,
            token: withdraw.token,
            amount: withdraw.amount,
            fee: withdraw.fee || 0,
            nonce: null,
            validFrom: withdraw.validFrom || 0,
            validUntil: withdraw.validUntil || MAX_TIMESTAMP
        };
        this.txs.push({
            type: 'Withdraw',
            tx: _withdraw,
            feeType: 'Withdraw',
            address: _withdraw.ethAddress,
            token: _withdraw.token
        });
        return this;
    }

    addMintNFT(mintNFT: {
        recipient: string;
        contentHash: string;
        feeToken: TokenLike;
        fee?: BigNumberish;
    }): BatchBuilder {
        const _mintNft = {
            recipient: mintNFT.recipient,
            contentHash: mintNFT.contentHash,
            feeToken: mintNFT.feeToken,
            fee: mintNFT.fee || 0
        };
        this.txs.push({
            type: 'MintNFT',
            tx: _mintNft,
            feeType: 'MintNFT',
            address: _mintNft.recipient,
            token: _mintNft.feeToken
        });

        return this;
    }

<<<<<<< HEAD
    addWithdrawNFT(withdrawNFT: {
        to: string;
        token: TokenLike;
        feeToken: TokenLike;
        fee?: BigNumberish;
        validFrom?: number;
        validUntil?: number;
    }): BatchBuilder {
        const _withdrawNFT = {
            to: withdrawNFT.to,
            token: withdrawNFT.token,
            feeToken: withdrawNFT.feeToken,
            fee: withdrawNFT.fee || 0,
            validFrom: withdrawNFT.validFrom || 0,
            validUntil: withdrawNFT.validUntil || MAX_TIMESTAMP
        };
        this.txs.push({
            type: 'WithdrawNFT',
            tx: _withdrawNFT,
            feeType: 'WithdrawNFT',
            address: _withdrawNFT.to,
            token: _withdrawNFT.feeToken
        });

=======
    addSwap(swap: {
        orders: [Order, Order];
        amounts: [BigNumberish, BigNumberish];
        feeToken: TokenLike;
        fee?: BigNumberish;
    }): BatchBuilder {
        const _swap = {
            orders: swap.orders,
            amounts: swap.amounts,
            nonce: null,
            fee: swap.fee || 0,
            feeToken: swap.feeToken
        };
        this.txs.push({
            type: 'Swap',
            tx: _swap,
            feeType: 'Swap',
            address: this.wallet.address(),
            token: swap.feeToken
        });
>>>>>>> ba714b0a
        return this;
    }

    addTransfer(transfer: {
        to: Address;
        token: TokenLike;
        amount: BigNumberish;
        fee?: BigNumberish;
        validFrom?: number;
        validUntil?: number;
    }): BatchBuilder {
        const _transfer = {
            to: transfer.to,
            token: transfer.token,
            amount: transfer.amount,
            fee: transfer.fee || 0,
            nonce: null,
            validFrom: transfer.validFrom || 0,
            validUntil: transfer.validUntil || MAX_TIMESTAMP
        };
        this.txs.push({
            type: 'Transfer',
            tx: _transfer,
            feeType: 'Transfer',
            address: _transfer.to,
            token: _transfer.token
        });
        return this;
    }

    addChangePubKey(
        changePubKey:
            | {
                  feeToken: TokenLike;
                  ethAuthType: ChangePubkeyTypes;
                  fee?: BigNumberish;
                  validFrom?: number;
                  validUntil?: number;
              }
            | SignedTransaction
    ): BatchBuilder {
        if ('tx' in changePubKey) {
            if (changePubKey.tx.type !== 'ChangePubKey') {
                throw new Error('Invalid transaction type: expected ChangePubKey');
            }
            // Already signed.
            this.txs.push({
                type: 'ChangePubKey',
                tx: changePubKey.tx,
                feeType: null, // Not needed.
                address: this.wallet.address(),
                token: null, // Will be resolved later.
                alreadySigned: true
            });
            return this;
        }
        const _changePubKey = {
            feeToken: changePubKey.feeToken,
            fee: changePubKey.fee || 0,
            nonce: null,
            ethAuthType: changePubKey.ethAuthType,
            validFrom: changePubKey.validFrom || 0,
            validUntil: changePubKey.validUntil || MAX_TIMESTAMP
        };
        const feeType = {
            ChangePubKey: changePubKey.ethAuthType
        };
        this.txs.push({
            type: 'ChangePubKey',
            tx: _changePubKey,
            feeType,
            address: this.wallet.address(),
            token: _changePubKey.feeToken
        });
        return this;
    }

    addForcedExit(forcedExit: {
        target: Address;
        token: TokenLike;
        fee?: BigNumberish;
        validFrom?: number;
        validUntil?: number;
    }): BatchBuilder {
        const _forcedExit = {
            target: forcedExit.target,
            token: forcedExit.token,
            fee: forcedExit.fee || 0,
            nonce: null,
            validFrom: forcedExit.validFrom || 0,
            validUntil: forcedExit.validUntil || MAX_TIMESTAMP
        };
        this.txs.push({
            type: 'ForcedExit',
            tx: _forcedExit,
            feeType: 'Withdraw',
            address: _forcedExit.target,
            token: _forcedExit.token
        });
        return this;
    }

    /**
     * Sets transactions nonces, assembles the batch and constructs the message to be signed by user.
     */
    private async processTransactions(): Promise<{ txs: SignedTransaction[]; message: string }> {
        const processedTxs: SignedTransaction[] = [];
        let messages: string[] = [];
        let nonce: number = await this.wallet.getNonce(this.nonce);
        const batchNonce = nonce;
        for (const tx of this.txs) {
            tx.tx.nonce = nonce++;
            switch (tx.type) {
                case 'Withdraw':
                    messages.push(this.wallet.getWithdrawEthMessagePart(tx.tx));
                    const withdraw = { tx: await this.wallet.getWithdrawFromSyncToEthereum(tx.tx) };
                    processedTxs.push(withdraw);
                    break;
                case 'Transfer':
                    messages.push(this.wallet.getTransferEthMessagePart(tx.tx));
                    const transfer = { tx: await this.wallet.getTransfer(tx.tx) };
                    processedTxs.push(transfer);
                    break;
                case 'ChangePubKey':
                    // ChangePubKey requires its own Ethereum signature, we either expect
                    // it to be signed already or do it here.
                    const changePubKey: ChangePubKey = tx.alreadySigned
                        ? tx.tx
                        : (await this.wallet.signSetSigningKey(tx.tx)).tx;
                    const currentPubKeyHash = await this.wallet.getCurrentPubKeyHash();
                    if (currentPubKeyHash === changePubKey.newPkHash) {
                        throw new Error('Current signing key is already set');
                    }
                    messages.push(
                        this.wallet.getChangePubKeyEthMessagePart({
                            pubKeyHash: changePubKey.newPkHash,
                            feeToken: tx.token,
                            fee: changePubKey.fee
                        })
                    );
                    processedTxs.push({ tx: changePubKey });
                    break;
                case 'ForcedExit':
                    messages.push(this.wallet.getForcedExitEthMessagePart(tx.tx));
                    const forcedExit = { tx: await this.wallet.getForcedExit(tx.tx) };
                    processedTxs.push(forcedExit);
                    break;
                case 'MintNFT':
                    messages.push(this.wallet.getMintNFTEthMessagePart(tx.tx));
                    const mintNft = { tx: await this.wallet.getMintNFT(tx.tx) };
                    processedTxs.push(mintNft);
                case 'Swap':
                    messages.push(this.wallet.getSwapEthSignMessagePart(tx.tx));
                    const swap = { tx: await this.wallet.getSwap(tx.tx) };
                    processedTxs.push(swap);
                    break;
                case 'WithdrawNFT':
                    messages.push(this.wallet.getWithdrawNFTEthMessagePart(tx.tx));
                    const withdrawNft = { tx: await this.wallet.getWithdrawNFT(tx.tx) };
                    processedTxs.push(withdrawNft);
                    break;
            }
        }
        messages.push(`Nonce: ${batchNonce}`);
        return {
            txs: processedTxs,
            message: messages.filter((part) => part.length != 0).join('\n')
        };
    }
}<|MERGE_RESOLUTION|>--- conflicted
+++ resolved
@@ -18,15 +18,9 @@
  * Used by `BatchBuilder` to store transactions until the `build()` call.
  */
 interface InternalTx {
-<<<<<<< HEAD
-    type: 'Withdraw' | 'Transfer' | 'ChangePubKey' | 'ForcedExit' | 'MintNFT' | 'WithdrawNFT';
+    type: 'Withdraw' | 'Transfer' | 'ChangePubKey' | 'ForcedExit' | 'MintNFT' | 'WithdrawNFT' | 'Swap';
     tx: any;
-    feeType: 'Withdraw' | 'Transfer' | ChangePubKeyFee | 'MintNFT' | 'WithdrawNFT';
-=======
-    type: 'Withdraw' | 'Transfer' | 'ChangePubKey' | 'ForcedExit' | 'MintNFT' | 'Swap';
-    tx: any;
-    feeType: 'Withdraw' | 'Transfer' | 'FastWithdraw' | ChangePubKeyFee | 'MintNFT' | 'Swap';
->>>>>>> ba714b0a
+    feeType: 'Withdraw' | 'Transfer' | ChangePubKeyFee | 'MintNFT' | 'WithdrawNFT' | 'Swap';
     address: Address;
     token: TokenLike;
     // Whether or not the tx has been signed.
@@ -156,7 +150,6 @@
         return this;
     }
 
-<<<<<<< HEAD
     addWithdrawNFT(withdrawNFT: {
         to: string;
         token: TokenLike;
@@ -181,7 +174,10 @@
             token: _withdrawNFT.feeToken
         });
 
-=======
+        return this;
+    }
+
+
     addSwap(swap: {
         orders: [Order, Order];
         amounts: [BigNumberish, BigNumberish];
@@ -202,7 +198,6 @@
             address: this.wallet.address(),
             token: swap.feeToken
         });
->>>>>>> ba714b0a
         return this;
     }
 
@@ -354,6 +349,7 @@
                     messages.push(this.wallet.getMintNFTEthMessagePart(tx.tx));
                     const mintNft = { tx: await this.wallet.getMintNFT(tx.tx) };
                     processedTxs.push(mintNft);
+                    break;
                 case 'Swap':
                     messages.push(this.wallet.getSwapEthSignMessagePart(tx.tx));
                     const swap = { tx: await this.wallet.getSwap(tx.tx) };
